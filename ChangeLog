--- conflicted
+++ resolved
@@ -1,12 +1,8 @@
-<<<<<<< HEAD
 1.6.0-stable (????-??-??)
 	* Added: Ability to create new calendars and addressbooks from within the
 	  browser plugin.
 
-1.5.3-stable (2011-??-??)
-=======
 1.5.3-stable (2011-09-28)
->>>>>>> cde1ebb0
 	* Fixed: Sabre_DAV_Collection was missing from the includes file.
 	* Fixed: Issue 152. iOS 1.4.2 apparantly requires HTTP/1.1 200 OK to be in
 	  uppercase.
