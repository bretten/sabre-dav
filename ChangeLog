<<<<<<< HEAD
1.8.1-stable (????-??-??)
	* Includes fixes from 1.7.2.

1.8.0-stable (2012-11-08)
    * The zip release ships with sabre/vobject 2.0.5.
	* BC Break: Moved the entire codebase to PHP namespaces.
	* BC Break: Every backend package (CalDAV, CardDAV, Auth, Locks,
	  Principals) now has consistent naming conventions. There's a
	  BackendInterface, and an AbstractBackend class.
	* BC Break: Changed a bunch of constructor signatures in the CalDAV
	  package, to reduce dependencies on the ACL package.
	* BC Break: Sabre_CalDAV_ISharedCalendar now also has a getShares method,
	  so sharees can figure out who is also on a shared calendar.

	* Added: Sabre_DAVACL_IPrincipalCollection interface, to advertise support
	  for principal-property-search on any node.
	* Added: Simple console script to fire up a fileserver in the current
	  directory using PHP 5.4's built-in webserver.
	* Added: Sharee's can now also read out the list of invites for a shared
	  calendar.
	* Added: The Proxy principal classes now both implement an interface, for
	  greater flexiblity.

1.7.2-stable (????-??-??)
=======
1.7.3-stable (????-??-??)
>>>>>>> 724a0f1e
	* Fixed: Removing double slashes from getPropertiesForPath.

1.7.2-stable (2012-11-08)
    * The zip release ships with sabre/vobject 2.0.5.
	* Added: ACL plugin advertises support for 'calendarserver-principal-
	  property-search'.
	* Fixed: [#153] Allowing for relative http principals in iMip requests.
	* Added: Support for cs:first-name and cs:last-name properties in sharing
	  invites.
	* Fixed: Made a bunch of properties protected, where they were private
	  before.
	* Added: Some non-standard properties for sharing to improve
	  compatibility.
	* Fixed: some bugfixes in postgres sql script.
	* Fixed: When requesting some properties using PROPFIND, they could show
	  up as both '200 Ok' and '403 Forbidden'.
	* Fixed: calendar-proxy principals were not checked for deeper principal
	  membership than 1 level.
	* Fixed: setGroupMemberSet argument now correctly receives relative
	  principal urls, instead of the absolute ones.
	* Fixed: Server class will filter out any bonus properties if any extra
	  were returned. This means the implementor of the IProperty class can be
	  a bit lazier when implementing.

Note: bug numbers after this line refer to Google Code tickets. We're using
github now.

1.7.1-stable (2012-10-07)
	* Fixed: include path problem in the migration script.

1.7.0-stable (2012-10-06)
    * BC Break: The calendarobjects database table has a bunch of new
	  fields, and a migration script is required to ensure everything will
	  keep working. Read the wiki for more details.
	* BC Break: The ICalendar interface now has a new method: calendarQuery.
	* BC Break: In this version a number of classes have been deleted, that
	  have been previously deprecated. Namely:
		- Sabre_DAV_Directory (now: Sabre_DAV_Collection)
		- Sabre_DAV_SimpleDirectory (now: Sabre_DAV_SimpleCollection)
	* BC Break: Sabre_CalDAV_Schedule_IMip::sendMessage now has an extra
	  argument. If you extended this class, you should fix this method. It's
	  only used for informational purposes.
	* BC Break: The DAV: namespace is no longer converted to urn:DAV. This was
	  a workaround for a bug in older PHP versions (pre-5.3).
	* Removed: Sabre.includes.php was deprecated, and is now removed.
	* Removed: Sabre_CalDAV_Server was deprecated, and is now removed. Please
	  use Sabre_DAV_Server and check the examples in the examples/ directory.
	* Changed: The Sabre_VObject library now spawned into it's own project!
	  The VObject library is still included in the SabreDAV zip package.
	* Added: Experimental interfaces to allow implementation of caldav-sharing.
	  Note that no implementation is provided yet, just the api hooks.
	* Added: Free-busy reporting compliant with the caldav-scheduling
	  standard. This allows iCal and other clients to fetch other users'
	  free-busy data.
	* Added: Experimental NotificationSupport interface to add
	  caldav notifications.
	* Added: VCF Export plugin. If enabled, it can generate an export of an
	  entire addressbook.
	* Added: Support for PATCH using a SabreDAV format, to live-patch files.
	* Added: Support for Prefer: return-minimal and Brief: t headers for
	  PROPFIND and PROPPATCH requests.
	* Changed: Responsibility for dealing with the calendar-query is now
	  moved from the CalDAV plugin to the CalDAV backends. This allows for
	  heavy optimizations.
	* Changed: The CalDAV PDO backend is now a lot faster for common
	  calendar queries.
	* Changed: We are now using the composer autoloader.
	* Changed: The CalDAV backend now all implement an interface.
	* Changed: Instead of Sabre_DAV_Property, Sabre_DAV_PropertyInterface is
	  now the basis of every property class.
	* Update: Caching results for principal lookups. This should cut down
	  queries and performance for a number of heavy requests.
	* Update: ObjectTree caches lookups much more aggresively, which will help
	  especially speeding up a bunch of REPORT queries.
	* Added: Support for the schedule-calendar-transp property.
	* Fixed: Marking both the text/calendar and text/x-vcard as UTF-8
	  encoded.
	* Fixed: Workaround for the SOGO connector, as it doesn't understand
	  receiving "text/x-vcard; charset=utf-8" for a contenttype.
	* Added: Sabre_DAV_Client now throws more specific exceptions in cases
	  where we already has an exception class.
	* Added: Sabre_DAV_PartialUpdate. This plugin allows you to use the
	  PATCH method to update parts of a file.
	* Added: Tons of timezone name mappings for Microsoft Exchange.
	* Added: Support for an 'exception' event in the server class.
	* Fixed: Uploaded VCards without a UID are now rejected. (thanks Dominik!)
	* Fixed: Rejecting calendar objects if they are not in the
	  supported-calendar-component list. (thanks Armin!)
	* Fixed: Issue 219: serialize() now reorders correctly.
	* Fixed: Sabre_DAV_XMLUtil no longer returns empty $dom->childNodes
	  if there is whitespace in $dom.
	* Fixed: Returning 409 Conflict instead of 500 when an attempt is made to
	  create a file as a child of something that's not a collection.
	* Fixed: Issue 237: xml-encoding values in SabreDAV error responses.
	* Fixed: Returning 403, instead of 501 when an unknown REPORT is
	  requested.
	* Fixed: Postfixing slash on {DAV:}owner properties.
	* Fixed: Several embarrassing spelling mistakes in docblocks.

1.6.5-stable (2012-10-04)
	* Fixed: Workaround for line-ending bug OS X 10.8 addressbook has.
	* Added: Ability to allow users to set SSL certificates for the Client
	  class. (Thanks schiesbn!).
	* Fixed: Directory indexes with lots of nodes should be a lot faster.
	* Fixed: Issue 235: E_NOTICE thrown when doing a propfind request with
	  Sabre_DAV_Client, and no valid properties are returned.
	* Fixed: Issue with filtering on alarms in tasks.

1.6.4-stable (2012-08-02)
	* Fixed: Issue 220: Calendar-query filters may fail when filtering on
	  alarms, if an overridden event has it's alarm removed.
	* Fixed: Compatibility for OS/X 10.8 iCal in the IMipHandler.
	* Fixed: Issue 222: beforeWriteContent shouldn't be called for lock
	  requests.
	* Fixed: Problem with POST requests to the outbox if mailto: was not lower
	  cased.
	* Fixed: Yearly recurrence rule expansion on leap-days no behaves
	  correctly.
	* Fixed: Correctly checking if recurring, all-day events with no dtstart
	  fall in a timerange if the start of the time-range exceeds the start of
	  the instance of an event, but not the end.
	* Fixed: All-day recurring events wouldn't match if an occurence ended
	  exactly on the start of a time-range.
	* Fixed: HTTP basic auth did not correctly deal with passwords containing
	  colons on some servers.
	* Fixed: Issue 228: DTEND is now non-inclusive for all-day events in the
	  calendar-query REPORT and free-busy calculations.

1.6.3-stable (2012-06-12)
	* Added: It's now possible to specify in Sabre_DAV_Client which type of
	  authentication is to be used.
	* Fixed: Issue 206: Sabre_DAV_Client PUT requests are fixed.
	* Fixed: Issue 205: Parsing an iCalendar 0-second date interval.
	* Fixed: Issue 112: Stronger validation of iCalendar objects. Now making
	  sure every iCalendar object only contains 1 component, and disallowing
	  vcards, forcing every component to have a UID.
	* Fixed: Basic validation for vcards in the CardDAV plugin.
	* Fixed: Issue 213: Workaround for an Evolution bug, that prevented it
	  from updating events.
	* Fixed: Issue 211: A time-limit query on a non-relative alarm trigger in
	  a recurring event could result in an endless loop.
	* Fixed: All uri fields are now a maximum of 200 characters. The Bynari
	  outlook plugin used much longer strings so this should improve
	  compatibility.
	* Fixed: Added a workaround for a bug in KDE 4.8.2 contact syncing. See
	  https://bugs.kde.org/show_bug.cgi?id=300047
	* Fixed: Issue 217: Sabre_DAV_Tree_FileSystem was pretty broken.

1.6.2-stable (2012-04-16)
	* Fixed: Sabre_VObject_Node::$parent should have been public.
	* Fixed: Recurrence rules of events are now taken into consideration when
	  doing time-range queries on alarms.
	* Fixed: Added a workaround for the fact that php's DateInterval cannot
	  parse weeks and days at the same time.
	* Added: Sabre_DAV_Server::$exposeVersion, allowing you to hide SabreDAV's
	  version number from various outputs.
	* Fixed: DTSTART values would be incorrect when expanding events.
	* Fixed: DTSTART and DTEND would be incorrect for expansion of WEEKLY
	  BYDAY recurrences.
	* Fixed: Issue 203: A problem with overridden events hitting the exact
	  date and time of a subsequent event in the recurrence set.
	* Fixed: There was a problem with recurrence rules, for example the 5th
	  tuesday of the month, if this day did not exist.
	* Added: New HTTP status codes from draft-nottingham-http-new-status-04.

1.6.1-stable (2012-03-05)
	* Added: createFile and put() can now return an ETag.
	* Added: Sending back an ETag on for operations on CardDAV backends. This
	  should help with OS X 10.6 Addressbook compatibility.
	* Fixed: Fixed a bug where an infinite loop could occur in the recurrence
	  iterator if the recurrence was YEARLY, with a BYMONTH rule, and either
	  BYDAY or BYMONTHDAY match the first day of the month.
	* Fixed: Events that are excluded using EXDATE are still counted in the
	  COUNT= parameter in the RRULE property.
	* Added: Support for time-range filters on VALARM components.
	* Fixed: Correctly filtering all-day events.
	* Fixed: Sending back correct mimetypes from the browser plugin (thanks
	  Jürgen).
	* Fixed: Issue 195: Sabre_CardDAV pear package had an incorrect dependency.
	* Fixed: Calendardata would be destroyed when performing a MOVE request.

1.6.0-stable (2012-02-22)
	* BC Break: Now requires PHP 5.3
	* BC Break: Any node that implemented Sabre_DAVACL_IACL must now also
	  implement the getSupportedPrivilegeSet method. See website for details.
	* BC Break: Moved functions from Sabre_CalDAV_XMLUtil to
	  Sabre_VObject_DateTimeParser.
	* BC Break: The Sabre_DAVACL_IPrincipalCollection now has two new methods:
	  'searchPrincipals' and 'updatePrincipal'.
	* BC Break: Sabre_DAV_ILockable is removed and all related per-node
	  locking functionality.
	* BC Break: Sabre_DAV_Exception_FileNotFound is now deprecated in favor of
	  Sabre_DAV_Exception_NotFound. The former will be removed in a later
	  version.
	* BC Break: Removed Sabre_CalDAV_ICalendarUtil, use Sabre_VObject instead.
	* BC Break: Sabre_CalDAV_Server is now deprecated, check out the
	  documentation on how to setup a caldav server with just
	  Sabre_DAV_Server.
	* BC Break: Default Principals PDO backend now needs a new field in the
	  'principals' table. See the website for details.
	* Added: Ability to create new calendars and addressbooks from within the
	  browser plugin.
	* Added: Browser plugin: icons for various nodes.
	* Added: Support for FREEBUSY reports!
	* Added: Support for creating principals with admin-level privileges.
	* Added: Possibility to let server send out invitation emails on behalf of
	  CalDAV client, using Sabre_CalDAV_Schedule_IMip.
	* Changed: beforeCreateFile event now passes data argument by reference.
	* Changed: The 'propertyMap' property from Sabre_VObject_Reader, must now
	  be specified in Sabre_VObject_Property::$classMap.
	* Added: Ability for plugins to tell the ACL plugin which principal
	  plugins are searchable.
	* Added: [DAVACL] Per-node overriding of supported privileges. This allows
	  for custom privileges where needed.
	* Added: [DAVACL] Public 'principalSearch' method on the DAVACL plugin,
	  which allows for easy searching for principals, based on their
	  properties.
	* Added: Sabre_VObject_Component::getComponents() to return a list of only
	  components and not properties.
	* Added: An includes.php file in every sub-package (CalDAV, CardDAV, DAV,
	  DAVACL, HTTP, VObject) as an alternative to the autoloader. This often
	  works much faster.
	* Added: Support for the 'Me card', which allows Addressbook.app users
	  specify which vcard is their own.
	* Added: Support for updating principal properties in the DAVACL principal
	  backends.
	* Changed: Major refactoring in the calendar-query REPORT code. Should
	  make things more flexible and correct.
	* Changed: The calendar-proxy-[read|write] principals will now only appear
	  in the tree, if they actually exist in the Principal backend. This should
	  reduce some problems people have been having with this.
	* Changed: Sabre_VObject_Element_* classes are now renamed to
	  Sabre_VObject_Property. Old classes are retained for backwards
	  compatibility, but this will be removed in the future.
	* Added: Sabre_VObject_FreeBusyGenerator to generate free-busy reports
	  based on lists of events.
	* Added: Sabre_VObject_RecurrenceIterator to find all the dates and times
	  for recurring events.
	* Fixed: Issue 97: Correctly handling RRULE for the calendar-query REPORT.
	* Fixed: Issue 154: Encoding of VObject parameters with no value was
	  incorrect.
	* Added: Support for {DAV:}acl-restrictions property from RFC3744.
	* Added: The contentlength for calendar objects can now be supplied by a
	  CalDAV backend, allowing for more optimizations.
	* Fixed: Much faster implementation of Sabre_DAV_URLUtil::encodePath.
	* Fixed: {DAV:}getcontentlength may now be not specified.
	* Fixed: Issue 66: Using rawurldecode instead of urldecode to decode paths
	  from clients. This means that + will now be treated as a literal rather
	  than a space, and this should improve compatibility with the Windows
	  built-in client.
	* Added: Sabre_DAV_Exception_PaymentRequired exception, to emit HTTP 402
	  status codes.
	* Added: Some mysql unique constraints to example files.
	* Fixed: Correctly formatting HTTP dates.
	* Fixed: Issue 94: Sending back Last-Modified header for 304 responses.
	* Added: Sabre_VObject_Component_VEvent, Sabre_VObject_Component_VJournal,
	  Sabre_VObject_Component_VTodo and Sabre_VObject_Component_VCalendar.
	* Changed: Properties are now also automatically mapped to their
	  appropriate classes, if they are created using the add() or __set()
	  methods.
	* Changed: Cloning VObject objects now clones the entire tree, rather than
      just the default shallow copy.
	* Added: Support for recurrence expansion in the CALDAV:calendar-multiget
	  and CALDAV:calendar-query REPORTS.
	* Changed: CalDAV PDO backend now sorts calendars based on the internal
	  'calendarorder' field.
	* Added: Issue 181: Carddav backends may no optionally not supply the carddata in
	  getCards, if etag and size are specified. This may speed up certain
	  requests.
	* Added: More arguments to beforeWriteContent and beforeCreateFile (see
	  WritingPlugins wiki document).
	* Added: Hook for iCalendar validation. This allows us to validate
	  iCalendar objects when they're uploaded. At the moment we're just
	  validating syntax.
	* Added: VObject now support Windows Timezone names correctly (thanks
	  mrpace2).
	* Added: If a timezonename could not be detected, we fall back on the
	  default PHP timezone.
	* Added: Now a Composer package (thanks willdurand).
	* Fixed: Support for \N as a newline character in the VObject reader.
	* Added: afterWriteContent, afterCreateFile and afterUnbind events.
	* Added: Postgresql example files. Not part of the unittests though, so
	  use at your own risk.
	* Fixed: Issue 182: Removed backticks from sql queries, so it will work
	  with Postgres.

1.5.9-stable (2012-04-16)
	* Fixed: Issue with parsing timezone identifiers that were surrounded by
	  quotes. (Fixes emClient compatibility).

1.5.8-stable (2012-02-22)
	* Fixed: Issue 95: Another timezone parsing issue, this time in
	  calendar-query.

1.5.7-stable (2012-02-19)
	* Fixed: VObject properties are now always encoded before components.
	* Fixed: Sabre_DAVACL had issues with multiple levels of privilege
	  aggregration.
	* Changed: Added 'GuessContentType' plugin to fileserver.php example.
	* Fixed: The Browser plugin will now trigger the correct events when
	  creating files.
	* Fixed: The ICSExportPlugin now considers ACL's.
	* Added: Made it optional to supply carddata from an Addressbook backend
	  when requesting getCards. This can make some operations much faster, and
	  could result in much lower memory use.
	* Fixed: Issue 187: Sabre_DAV_UUIDUtil was missing from includes file.
	* Fixed: Issue 191: beforeUnlock was triggered twice.

1.5.6-stable (2012-01-07)
	* Fixed: Issue 174: VObject could break UTF-8 characters.
	* Fixed: pear package installation issues.

1.5.5-stable (2011-12-16)
	* Fixed: CalDAV time-range filter workaround for recurring events.
	* Fixed: Bug in Sabre_DAV_Locks_Backend_File that didn't allow multiple
	  files to be locked at the same time.

1.5.4-stable (2011-10-28)
	* Fixed: GuessContentType plugin now supports mixed case file extensions.
	* Fixed: DATE-TIME encoding was wrong in VObject. (we used 'DATETIME').
	* Changed: Sending back HTTP 204 after a PUT request on an existing resource
	  instead of HTTP 200. This should fix Evolution CardDAV client
	  compatibility.
	* Fixed: Issue 95: Parsing X-LIC-LOCATION if it's available.
	* Added: All VObject elements now have a reference to their parent node.

1.5.3-stable (2011-09-28)
	* Fixed: Sabre_DAV_Collection was missing from the includes file.
	* Fixed: Issue 152. iOS 1.4.2 apparantly requires HTTP/1.1 200 OK to be in
	  uppercase.
	* Fixed: Issue 153: Support for files with mixed newline styles in
	  Sabre_VObject.
	* Fixed: Issue 159: Automatically converting any vcard and icalendardata
	  to UTF-8.
	* Added: Sabre_DAV_SimpleFile class for easy static file creation.
	* Added: Issue 158: Support for the CARDDAV:supported-address-data
	  property.

1.5.2-stable (2011-09-21)
	* Fixed: carddata and calendardata MySQL fields are now of type
	  'mediumblob'. 'TEXT' was too small sometimes to hold all the data.
	* Fixed: {DAV:}supported-report-set is now correctly reporting the reports
	  for IAddressBook.
	* Added: Sabre_VObject_Property::add() to add duplicate parameters to
	  properties.
	* Added: Issue 151: Sabre_CalDAV_ICalendar and Sabre_CalDAV_ICalendarObject
	  interfaces.
	* Fixed: Issue 140: Not returning 201 Created if an event cancelled the
	  creation of a file.
	* Fixed: Issue 150: Faster URLUtil::encodePath() implementation.
	* Fixed: Issue 144: Browser plugin could interfere with
	  TemporaryFileFilterPlugin if it was loaded first.
	* Added: It's not possible to specify more 'alternate uris' in principal
	  backends.

1.5.1-stable (2011-08-24)
	* Fixed: Issue 137. Hiding action interface in HTML browser for
	  non-collections.
	* Fixed: addressbook-query is now correctly returned from the
	  {DAV:}supported-report-set property.
	* Fixed: Issue 142: Bugs in groupwareserver.php example.
	* Fixed: Issue 139: Rejecting PUT requests with Content-Range.

1.5.0-stable (2011-08-12)
	* Added: CardDAV support.
	* Added: An experimental WebDAV client.
	* Added: MIME-Directory grouping support in the VObject library. This is
	  very useful for people attempting to parse vcards.
	* BC Break: Adding parameters with the VObject libraries now overwrites
	  the previous parameter, rather than just add it. This makes more sense
	  for 99% of the cases.
	* BC Break: lib/Sabre.autoload.php is now removed in favor of
	  lib/Sabre/autoload.php.
	* Deprecated: Sabre_DAV_Directory is now deprecated and will be removed in
	  a future version. Use Sabre_DAV_Collection instead.
	* Deprecated: Sabre_DAV_SimpleDirectory is now deprecated and will be
	  removed in a future version. Use Sabre_DAV_SimpleCollection instead.
	* Fixed: Problem with overriding tablenames for the CalDAV backend.
	* Added: Clark-notation parser to XML utility.
	* Added: unset() support to VObject components.
	* Fixed: Refactored CalDAV property fetching to be faster and simpler.
	* Added: Central string-matcher for CalDAV and CardDAV plugins.
	* Added: i;unicode-casemap support
	* Fixed: VObject bug: wouldn't parse parameters if they weren't specified
	  in uppercase.
	* Fixed: VObject bug: Parameters now behave more like Properties.
	* Fixed: VObject bug: Parameters with no value are now correctly parsed.
	* Changed: If calendars don't specify which components they allow, 'all'
	  components are assumed (e.g.: VEVENT, VTODO, VJOURNAL).
	* Changed: Browser plugin now uses POST variable 'sabreAction' instead of
	  'action' to reduce the chance of collisions.

1.4.4-stable (2011-07-07)
	* Fixed: Issue 131: Custom CalDAV backends could break in certain cases.
	* Added: The option to override the default tablename all PDO backends
	  use. (Issue 60).
	* Fixed: Issue 124: 'File' authentication backend now takes realm into
	  consideration.
	* Fixed: Sabre_DAV_Property_HrefList now properly deserializes. This
	  allows users to update the {DAV:}group-member-set property.
	* Added: Helper functions for DateTime-values in Sabre_VObject package.
	* Added: VObject library can now automatically map iCalendar properties to
	  custom classes.

1.4.3-stable (2011-04-25)
	* Fixed: Issue 123: Added workaround for Windows 7 UNLOCK bug.
	* Fixed: datatype of lastmodified field in mysql.calendars.sql. Please
	  change the DATETIME field to an INT to ensure this field will work
	  correctly.
	* Change: Sabre_DAV_Property_Principal is now renamed to
	  Sabre_DAVACL_Property_Principal.
	* Added: API level support for ACL HTTP method.
	* Fixed: Bug in serializing {DAV:}acl property.
	* Added: deserializer for {DAV:}resourcetype property.
	* Added: deserializer for {DAV:}acl property.
	* Added: deserializer for {DAV:}principal property.

1.4.2-beta (2011-04-01)
	* Added: It's not possible to disable listing of nodes that are denied
	  read access by ACL.
	* Fixed: Changed a few properties in CalDAV classes from private to
	  protected.
	* Fixed: Issue 119: Terrible things could happen when relying on
	  guessBaseUri, the server was running on the root of the domain and a user
	  tried to access a file ending in .php. This is a slight BC break.
	* Fixed: Issue 118: Lock tokens in If headers without a uri should be
	  treated as the request uri, not 'all relevant uri's.
	* Fixed: Issue 120: PDO backend was incorrectly fetching too much locks in
	  cases where there were similar named locked files in a directory.

1.4.1-beta (2011-02-26)
	* Fixed: Sabre_DAV_Locks_Backend_PDO returned too many locks.
	* Fixed: Sabre_HTTP_Request::getHeader didn't return Content-Type when
	  running on apache, so a few workarounds were added.
	* Change: Slightly changed CalDAV Backend API's, to allow for heavy
	  optimizations. This is non-bc breaking.

1.4.0-beta (2011-02-12)
	* Added: Partly RFC3744 ACL support.
	* Added: Calendar-delegation (caldav-proxy) support.
	* BC break: In order to fix Issue 99, a new argument had to be added to
	  Sabre_DAV_Locks_Backend_*::getLocks classes. Consult the classes for
	  details.
	* Deprecated: Sabre_DAV_Locks_Backend_FS is now deprecated and will be
	  removed in a later version. Use PDO or the new File class instead.
	* Deprecated: The Sabre_CalDAV_ICalendarUtil class is now marked
	  deprecated, and will be removed in a future version. Please use
	  Sabre_VObject instead.
	* Removed: All principal-related functionality has been removed from the
	  Sabre_DAV_Auth_Plugin, and moved to the Sabre_DAVACL_Plugin.
	* Added: VObject library, for easy vcard/icalendar parsing using a natural
	  interface.
	* Added: Ability to automatically generate full .ics feeds off calendars.
	  To use: Add the Sabre_CalDAV_ICSExportPlugin, and add ?export to your
	  calendar url.
	* Added: Plugins can now specify a pluginname, for easy access using
	  Sabre_DAV_Server::getPlugin().
	* Added: beforeGetProperties event.
	* Added: updateProperties event.
	* Added: Principal listings and calendar-access can now be done privately,
	  disallowing users from accessing or modifying other users' data.
	* Added: You can now pass arrays to the Sabre_DAV_Server constructor. If
	  it's an array with node-objects, a Root collection will automatically be
	  created, and the nodes are used as top-level children.
	* Added: The principal base uri is now customizable. It used to be
	  hardcoded to 'principals/[user]'.
	* Added: getSupportedReportSet method in ServerPlugin class. This allows
	  you to easily specify which reports you're implementing.
	* Added: A '..' link to the HTML browser.
	* Fixed: Issue 99: Locks on child elements were ignored when their parent
	  nodes were deleted.
	* Fixed: Issue 90: lockdiscovery property and LOCK response now include a
	  {DAV}lockroot element.
	* Fixed: Issue 96: support for 'default' collation in CalDAV text-match
	  filters.
	* Fixed: Issue 102: Ensuring that copy and move with identical source and
	  destination uri's fails.
	* Fixed: Issue 105: Supporting MKCALENDAR with no body.
	* Fixed: Issue 109: Small fixes in Sabre_HTTP_Util.
	* Fixed: Issue 111: Properly catching the ownername in a lock (if it's a
	  string)
	* Fixed: Sabre_DAV_ObjectTree::nodeExist always returned false for the
	  root node.
	* Added: Global way to easily supply new resourcetypes for certain node
	  classes.
	* Fixed: Issue 59: Allowing the user to override the authentication realm
	  in Sabre_CalDAV_Server.
	* Update: Issue 97: Looser time-range checking if there's a recurrence
	  rule in an event. This fixes 'missing recurring events'.

1.3.0 (2010-10-14)
	* Added: childExists method to Sabre_DAV_ICollection. This is an api
	  break, so if you implement Sabre_DAV_ICollection directly, add the method.
	* Changed: Almost all HTTP method implementations now take a uri argument,
	  including events. This allows for internal rerouting of certain calls.
	  If you have custom plugins, make sure they use this argument. If they
	  don't, they will likely still work, but it might get in the way of
	  future changes.
	* Changed: All getETag methods MUST now surround the etag with
	  double-quotes. This was a mistake made in all previous SabreDAV
	  versions. If you don't do this, any If-Match, If-None-Match and If:
	  headers using Etags will work incorrectly. (Issue 85).
	* Added: Sabre_DAV_Auth_Backend_AbstractBasic class, which can be used to
	  easily implement basic authentication.
	* Removed: Sabre_DAV_PermissionDenied class. Use Sabre_DAV_Forbidden
	  instead.
	* Removed: Sabre_DAV_IDirectory interface, use Sabre_DAV_ICollection
	  instead.
	* Added: Browser plugin now uses {DAV:}displayname if this property is
	  available.
	* Added: Cache layer in the ObjectTree.
	* Added: Tree classes now have a delete and getChildren method.
	* Fixed: If-Modified-Since and If-Unmodified-Since would be incorrect if
	  the date is an exact match.
	* Fixed: Support for multiple ETags in If-Match and If-None-Match headers.
	* Fixed: Improved baseUrl handling.
	* Fixed: Issue 67: Non-seekable stream support in ::put()/::get().
	* Fixed: Issue 65: Invalid dates are now ignored.
	* Updated: Refactoring in Sabre_CalDAV to make everything a bit more
	  ledgable.
	* Fixed: Issue 88, Issue 89: Fixed compatibility for running SabreDAV on
	   Windows.
	* Fixed: Issue 86: Fixed Content-Range top-boundary from 'file size' to
	  'file size'-1.

1.2.4 (2010-07-13)
	* Fixed: Issue 62: Guessing baseUrl fails when url contains a
	  query-string.
	* Added: Apache configuration sample for CGI/FastCGI setups.
	* Fixed: Issue 64: Only returning calendar-data when it was actually
	  requested.

1.2.3 (2010-06-26)
	* Fixed: Issue 57: Supporting quotes around etags in If-Match and
	  If-None-Match

1.2.2 (2010-06-21)
	* Updated: SabreDAV now attempts to guess the BaseURI if it's not set.
	* Updated: Better compatibility with BitKinex
	* Fixed: Issue 56: Incorrect behaviour for If-None-Match headers and GET
	  requests.
	* Fixed: Issue with certain encoded paths in Browser Plugin.

1.2.1 (2010-06-07)
	* Fixed: Issue 50, patch by Mattijs Hoitink.
	* Fixed: Issue 51, Adding windows 7 lockfiles to TemporaryFileFilter.
	* Fixed: Issue 38, Allowing custom filters to be added to
	  TemporaryFileFilter.
	* Fixed: Issue 53, ETags in the If: header were always failing. This
	  behaviour is now corrected.
	* Added: Apache Authentication backend, in case authentication through
	  .htaccess is desired.
	* Updated: Small improvements to example files.

1.2.0 (2010-05-24)
	* Fixed: Browser plugin now displays international characters.
	* Changed: More properties in CalDAV classes are now protected instead of
	  private.

1.2.0beta3 (2010-05-14)
	* Fixed: Custom properties were not properly sent back for allprops
	  requests.
	* Fixed: Issue 49, incorrect parsing of PROPPATCH, affecting Office 2007.
	* Changed: Removed CalDAV items from includes.php, and added a few missing
	  ones.

1.2.0beta2 (2010-05-04)
	* Fixed: Issue 46: Fatal error for some non-existent nodes.
	* Updated: some example sql to include email address.
	* Added: 208 and 508 statuscodes from RFC5842.
	* Added: Apache2 configuration examples

1.2.0beta1 (2010-04-28)
	* Fixed: redundant namespace declaration in resourcetypes.
	* Fixed: 2 locking bugs triggered by litmus when no Sabre_DAV_ILockable
	  interface is used.
	* Changed: using http://sabredav.org/ns for all custom xml properties.
	* Added: email address property to principals.
	* Updated: CalendarObject validation.

1.2.0alpha4 (2010-04-24)
	* Added: Support for If-Range, If-Match, If-None-Match, If-Modified-Since,
	  If-Unmodified-Since.
	* Changed: Brand new build system. Functionality is split up between
	  Sabre, Sabre_HTTP, Sabre_DAV and Sabre_CalDAV packages. In addition to
	  that a new non-pear package will be created with all this functionality
	  combined.
	* Changed: Autoloader moved to Sabre/autoload.php.
	* Changed: The Allow: header is now more accurate, with appropriate HTTP
	  methods per uri.
	* Changed: Now throwing back Sabre_DAV_Exception_MethodNotAllowed on a few
	  places where Sabre_DAV_Exception_NotImplemented was used.

1.2.0alpha3 (2010-04-20)
	* Update: Complete rewrite of property updating. Now easier to use and
	  atomic.
	* Fixed: Issue 16, automatically adding trailing / to baseUri.
	* Added: text/plain is used for .txt files in GuessContentType plugin.
	* Added: support for principal-property-search and
	  principal-search-property-set reports.
	* Added: Issue 31: Hiding exception information by default. Can be turned
	  on with the Sabre_DAV_Server::$debugExceptions property.

1.2.0alpha2 (2010-04-08)
	* Added: Calendars are now private and can only be read by the owner.
	* Fixed: double namespace declaration in multistatus responses.
	* Added: MySQL database dumps. MySQL is now also supported next to SQLite.
	* Added: expand-properties REPORT from RFC 3253.
	* Added: Sabre_DAV_Property_IHref interface for properties exposing urls.
	* Added: Issue 25: Throwing error on broken Finder behaviour.
	* Changed: Authentication backend is now aware of current user.

1.2.0alpha1 (2010-03-31)
	* Fixed: Issue 26: Workaround for broken GVFS behaviour with encoded
	  special characters.
	* Fixed: Issue 34: Incorrect Lock-Token response header for LOCK. Fixes
	  Office 2010 compatibility.
	* Added: Issue 35: SabreDAV version to header to OPTIONS response to ease
	  debugging.
	* Fixed: Issue 36: Incorrect variable name, throwing error in some
	  requests.
	* Fixed: Issue 37: Incorrect smultron regex in temporary filefilter.
	* Fixed: Issue 33: Converting ISO-8859-1 characters to UTF-8.
	* Fixed: Issue 39 & Issue 40: Basename fails on non-utf-8 locales.
	* Added: More unittests.
	* Added: SabreDAV version to all error responses.
	* Added: URLUtil class for decoding urls.
	* Changed: Now using pear.sabredav.org pear channel.
	* Changed: Sabre_DAV_Server::getCopyAndMoveInfo is now a public method.

1.1.2-alpha (2010-03-18)
	* Added: RFC5397 - current-user-principal support.
	* Fixed: Issue 27: encoding entities in property responses.
	* Added: naturalselection script now allows the user to specify a 'minimum
	  number of bytes' for deletion. This should reduce load due to less
	  crawling
	* Added: Full support for the calendar-query report.
	* Added: More unittests.
	* Added: Support for complex property deserialization through the static
	  ::unserialize() method.
	* Added: Support for modifying calendar-component-set
	* Fixed: Issue 29: Added TIMEOUT_INFINITE constant

1.1.1-alpha (2010-03-11)
	* Added: RFC5689 - Extended MKCOL support.
	* Fixed: Evolution support for CalDAV.
	* Fixed: PDO-locks backend was pretty much completely broken. This is
	  100% unittested now.
	* Added: support for ctags.
	* Fixed: Comma's between HTTP methods in 'Allow' method.
	* Changed: default argument for Sabre_DAV_Locks_Backend_FS. This means a
	  datadirectory must always be specified from now on.
	* Changed: Moved Sabre_DAV_Server::parseProps to
	  Sabre_DAV_XMLUtil::parseProperties.
	* Changed: Sabre_DAV_IDirectory is now Sabre_DAV_ICollection.
	* Changed: Sabre_DAV_Exception_PermissionDenied is now
	  Sabre_DAV_Exception_Forbidden.
	* Changed: Sabre_CalDAV_ICalendarCollection is removed.
	* Added: Sabre_DAV_IExtendedCollection.
	* Added: Many more unittests.
	* Added: support for calendar-timezone property.

1.1.0-alpha (2010-03-01)
	* Note: This version is forked from version 1.0.5, so release dates may be
	  out of order.
	* Added: CalDAV - RFC 4791
	* Removed: Sabre_PHP_Exception. PHP has a built-in ErrorException for
	  this.
	* Added: PDO authentication backend.
	* Added: Example sql for auth, caldav, locks for sqlite.
	* Added: Sabre_DAV_Browser_GuessContentType plugin
	* Changed: Authentication plugin refactored, making it possible to
	  implement non-digest authentication.
	* Fixed: Better error display in browser plugin.
	* Added: Support for {DAV:}supported-report-set
	* Added: XML utility class with helper functions for the WebDAV protocol.
	* Added: Tons of unittests
	* Added: PrincipalCollection and Principal classes
	* Added: Sabre_DAV_Server::getProperties for easy property retrieval
	* Changed: {DAV:}resourceType defaults to 0
	* Changed: Any non-null resourceType now gets a / appended to the href
	  value. Before this was just for {DAV:}collection's, but this is now also
	  the case for for example {DAV:}principal.
	* Changed: The Href property class can now optionally create non-relative
	  uri's.
	* Changed: Sabre_HTTP_Response now returns false if headers are already
	  sent and header-methods are called.
	* Fixed: Issue 19: HEAD requests on Collections
	* Fixed: Issue 21: Typo in Sabre_DAV_Property_Response
	* Fixed: Issue 18: Doesn't work with Evolution Contacts

1.0.15-stable (2010-05-28)
	* Added: Issue 31: Hiding exception information by default. Can be turned
	  on with the Sabre_DAV_Server::$debugExceptions property.
	* Added: Moved autoload from lib/ to lib/Sabre/autoload.php. This is also
	  the case in the upcoming 1.2.0, so it will improve future compatibility.

1.0.14-stable (2010-04-15)
	* Fixed: double namespace declaration in multistatus responses.

1.0.13-stable (2010-03-30)
	* Fixed: Issue 40: Last references to basename/dirname

1.0.12-stable (2010-03-30)
	* Fixed: Issue 37: Incorrect smultron regex in temporary filefilter.
	* Fixed: Issue 26: Workaround for broken GVFS behaviour with encoded
	  special characters.
	* Fixed: Issue 33: Converting ISO-8859-1 characters to UTF-8.
	* Fixed: Issue 39: Basename fails on non-utf-8 locales.
	* Added: More unittests.
	* Added: SabreDAV version to all error responses.
	* Added: URLUtil class for decoding urls.
	* Updated: Now using pear.sabredav.org pear channel.

1.0.11-stable (2010-03-23)
	* Non-public release. This release is identical to 1.0.10, but it is used
	  to test releasing packages to pear.sabredav.org.

1.0.10-stable (2010-03-22)
	* Fixed: Issue 34: Invalid Lock-Token header response.
	* Added: Issue 35: Addign SabreDAV version to HTTP OPTIONS responses.

1.0.9-stable (2010-03-19)
	* Fixed: Issue 27: Entities not being encoded in PROPFIND responses.
	* Fixed: Issue 29: Added missing TIMEOUT_INFINITE constant.

1.0.8-stable (2010-03-03)
	* Fixed: Issue 21: typos causing errors
	* Fixed: Issue 23: Comma's between methods in Allow header.
	* Added: Sabre_DAV_ICollection interface, to aid in future compatibility.
	* Added: Sabre_DAV_Exception_Forbidden exception. This will replace
	  Sabre_DAV_Exception_PermissionDenied in the future, and can already be
	  used to ensure future compatibility.

1.0.7-stable (2010-02-24)
	* Fixed: Issue 19 regression for MS Office

1.0.6-stable (2010-02-23)
	* Fixed: Issue 19: HEAD requests on Collections

1.0.5-stable (2010-01-22)
	* Fixed: Fatal error when a malformed url was used for unlocking, in
	  conjuction with Sabre.autoload.php due to a incorrect filename.
	* Fixed: Improved unittests and build system

1.0.4-stable (2010-01-11)
	* Fixed: needed 2 different releases. One for googlecode and one for
	  pearfarm. This is to retain the old method to install SabreDAV until
	  pearfarm becomes the standard installation method.

1.0.3-stable (2010-01-11)
	* Added: RFC4709 support (davmount)
	* Added: 6 unittests
	* Added: naturalselection. A tool to keep cache directories below a
	  specified theshold.
	* Changed: Now using pearfarm.org channel server.

1.0.1-stable (2009-12-22)
	* Fixed: Issue 15: typos in examples
	* Fixed: Minor pear installation issues

1.0.0-stable (2009-11-02)
	* Added: SimpleDirectory class. This class allows creating static
	  directory structures with ease.
	* Changed: Custom complex properties and exceptions now get an instance of
	  Sabre_DAV_Server as their first argument in serialize()
	* Changed: Href complex property now prepends server's baseUri
	* Changed: delete before an overwriting copy/move is now handles by server
	  class instead of tree classes
	* Changed: events must now explicitly return false to stop execution.
	  Before, execution would be stopped by anything loosely evaluating to
	  false.
	* Changed: the getPropertiesForPath method now takes a different set of
	  arguments, and returns a different response. This allows plugin
	  developers to return statuses for properties other than 200 and 404. The
	  hrefs are now also always calculated relative to the baseUri, and not
	  the uri of the request.
	* Changed: generatePropFindResponse is renamed to generateMultiStatus, and
	  now takes a list of properties similar to the response of
	  getPropertiesForPath. This was also needed to improve flexibility for
	  plugin development.
	* Changed: Auth plugins are no longer included. They were not yet stable
	  quality, so they will probably be reintroduced in a later version.
	* Changed: PROPPATCH also used generateMultiStatus now.
	* Removed: unknownProperties event. This is replaced by the
	  afterGetProperties event, which should provide more flexibility.
	* Fixed: Only calling getSize() on IFile instances in httpHead()
	* Added: beforeBind event. This is invoked upon file or directory creation
	* Added: beforeWriteContent event, this is invoked by PUT and LOCK on an
	  existing resource.
	* Added: beforeUnbind event. This is invoked right before deletion of any
	  resource.
	* Added: afterGetProperties event. This event can be used to make
	  modifications to property responses.
	* Added: beforeLock and beforeUnlock events.
	* Added: afterBind event.
	* Fixed: Copy and Move could fail in the root directory. This is now
	  fixed.
	* Added: Plugins can now be retrieved by their classname. This is useful
	  for inter-plugin communication.
	* Added: The Auth backend can now return usernames and user-id's.
	* Added: The Auth backend got a getUsers method
	* Added: Sabre_DAV_FSExt_Directory now returns quota info

0.12.1-beta (2009-09-11)
	* Fixed: UNLOCK bug. Unlock didn't work at all

0.12-beta (2009-09-10)
	* Updated: Browser plugin now shows multiple {DAV:}resourcetype values
	  if available.
	* Added: Experimental PDO backend for Locks Manager
	* Fixed: Sending Content-Length: 0 for every empty response. This
	  improves NGinx compatibility.
	* Fixed: Last modification time is reported in UTC timezone. This improves
	  Finder compatibility.

0.11-beta (2009-08-11)
	* Updated: Now in Beta
	* Updated: Pear package no longer includes docs/ directory. These just
	  contained rfc's, which are publically available. This reduces the
	  package from ~800k to ~60k
	* Added: generatePropfindResponse now takes a baseUri argument
	* Added: ResourceType property can now contain multiple resourcetypes.
	* Fixed: Issue 13.

0.10-alpha (2009-08-03)
	* Added: Plugin to automatically map GET requests to non-files to
	  PROPFIND (Sabre_DAV_Browser_MapGetToPropFind). This should allow
	  easier debugging of complicated WebDAV setups.
	* Added: Sabre_DAV_Property_Href class. For future use.
	* Added: Ability to choose to use auth-int, auth or both for HTTP Digest
	  authentication. (Issue 11)
	* Changed: Made more methods in Sabre_DAV_Server public.
	* Fixed: TemporaryFileFilter plugin now intercepts HTTP LOCK requests
	  to non-existent files. (Issue 12)
	* Added: Central list of defined xml namespace prefixes. This can reduce
	  Bandwidth and legibility for xml bodies with user-defined namespaces.
	* Added: now a PEAR-compatible package again, thanks to Michael Gauthier
	* Changed: moved default copy and move logic from ObjectTree to Tree class

0.9-alpha (2009-07-21)
	* Changed: Major refactoring, removed most of the logic from the Tree
	  objects. The Server class now directly works with the INode, IFile
	  and IDirectory objects. If you created your own Tree objects,
	  this will most likely break in this release.
	* Changed: Moved all the Locking logic from the Tree and Server classes
	  into a separate plugin.
	* Changed: TemporaryFileFilter is now a plugin.
	* Added: Comes with an autoloader script. This can be used instead of
	  the includer script, and is preferred by some people.
	* Added: AWS Authentication class.
	* Added: simpleserversetup.py script. This will quickly get a fileserver
	  up and running.
	* Added: When subscribing to events, it is now possible to supply a
	  priority. This is for example needed to ensure that the Authentication
	  Plugin is used before any other Plugin.
	* Added: 22 new tests.
	* Added: Users-manager plugin for .htdigest files. Experimental and
	  subject to change.
	* Added: RFC 2324 HTTP 418 status code
	* Fixed: Exclusive locks could in some cases be picked up as shared locks
	* Fixed: Digest auth for non-apache servers had a bug (still not actually
	  tested this well).

0.8-alpha (2009-05-30)
	* Changed: Renamed all exceptions! This is a compatibility break. Every
	  Exception now follows Sabre_DAV_Exception_FileNotFound convention
	  instead of Sabre_DAV_FileNotFoundException.
	* Added: Browser plugin now allows uploading and creating directories
	  straight from the browser.
	* Added: 12 more unittests
	* Fixed: Locking bug, which became prevalent on Windows Vista.
	* Fixed: Netdrive support
	* Fixed: TemporaryFileFilter filtered out too many files. Fixed some
	  of the regexes.
	* Fixed: Added README and ChangeLog to package

0.7-alpha (2009-03-29)
	* Added: System to return complex properties from PROPFIND.
	* Added: support for {DAV:}supportedlock.
	* Added: support for {DAV:}lockdiscovery.
	* Added: 6 new tests.
	* Added: New plugin system.
	* Added: Simple HTML directory plugin, for browser access.
	* Added: Server class now sends back standard pre-condition error xml
	bodies. This was new since RFC4918.
	* Added: Sabre_DAV_Tree_Aggregrate, which can 'host' multiple Tree objects
	into one.
	* Added: simple basis for HTTP REPORT method. This method is not used yet,
	but can be used by plugins to add reports.
	* Changed: ->getSize is only called for files, no longer for collections.
	r303
	* Changed: Sabre_DAV_FilterTree is now Sabre_DAV_Tree_Filter
	* Changed: Sabre_DAV_TemporaryFileFilter is now called
	Sabre_DAV_Tree_TemporaryFileFilter.
	* Changed: removed functions (get(/set)HTTPRequest(/Response)) from Server
	class, and using a public property instead.
	* Fixed: bug related to parsing proppatch and propfind requests. Didn't
	show up in most clients, but it needed fixing regardless. (r255)
	* Fixed: auth-int is now properly supported within HTTP Digest.
	* Fixed: Using application/xml for a mimetype vs. text/xml as per RFC4918
	sec 8.2.
	* Fixed: TemporaryFileFilter now lets through GET's if they actually
	exist on the backend. (r274)
	* FIxed: Some methods didn't get passed through in the FilterTree (r283).
	* Fixed: LockManager is now slightly more complex, Tree classes slightly
	less. (r287)

0.6-alpha (2009-02-16)
	* Added: Now uses streams for files, instead of strings.
	  This means it won't require to hold entire files in memory, which can be
	  an issue if you're dealing with big files. Note that this breaks
	  compatibility for put() and createFile methods.
	* Added: HTTP Digest Authentication helper class.
	* Added: Support for HTTP Range header
	* Added: Support for ETags within If: headers
	* Added: The API can now return ETags and override the default Content-Type
	* Added: starting with basic framework for unittesting, using PHPUnit.
	* Added: 49 unittests.
	* Added: Abstraction for the HTTP request.
	* Updated: Using Clark Notation for tags in properties. This means tags
	are serialized as {namespace}tagName instead of namespace#tagName
	* Fixed: HTTP_BasicAuth class now works as expected.
	* Fixed: DAV_Server uses / for a default baseUrl.
	* Fixed: Last modification date is no longer ignored in PROPFIND.
	* Fixed: PROPFIND now sends back information about the requestUri even
	  when "Depth: 1" is specified.

0.5-alpha (2009-01-14)
	* Added: Added a very simple example for implementing a mapping to PHP
	  file streams. This should allow easy implementation of for example a
	  WebDAV to FTP proxy.
	* Added: HTTP Basic Authentication helper class.
	* Added: Sabre_HTTP_Response class. This centralizes HTTP operations and
	  will be a start towards the creating of a testing framework.
	* Updated: Backwards compatibility break: all require_once() statements
	  are removed
	  from all the files. It is now recommended to use autoloading of
	  classes, or just including lib/Sabre.includes.php. This fix was made
	  to allow easier integration into applications not using this standard
	  inclusion model.
	* Updated: Better in-file documentation.
	* Updated: Sabre_DAV_Tree can now work with Sabre_DAV_LockManager.
	* Updated: Fixes a shared-lock bug.
	* Updated: Removed ?> from the bottom of each php file.
	* Updated: Split up some operations from Sabre_DAV_Server to
	  Sabre_HTTP_Response.
	* Fixed: examples are now actually included in the pear package.

0.4-alpha (2008-11-05)
	* Passes all litmus tests!
	* Added: more examples
	* Added: Custom property support
	* Added: Shared lock support
	* Added: Depth support to locks
	* Added: Locking on unmapped urls (non-existent nodes)
	* Fixed: Advertising as WebDAV class 3 support

0.3-alpha (2008-06-29)
	* Fully working in MS Windows clients.
	* Added: temporary file filter: support for smultron files.
	* Added: Phing build scripts
	* Added: PEAR package
	* Fixed: MOVE bug identified using finder.
	* Fixed: Using gzuncompress instead of gzdecode in the temporary file
	  filter. This seems more common.

0.2-alpha (2008-05-27)
	* Somewhat working in Windows clients
	* Added: Working PROPPATCH method (doesn't support custom properties yet)
	* Added: Temporary filename handling system
	* Added: Sabre_DAV_IQuota to return quota information
	* Added: PROPFIND now reads the request body and only supplies the
	  requested properties

0.1-alpha (2008-04-04)
	* First release!
	* Passes litmus: basic, http and copymove test.
	* Fully working in Finder and DavFSv2

Project started: 2007-12-13<|MERGE_RESOLUTION|>--- conflicted
+++ resolved
@@ -1,4 +1,3 @@
-<<<<<<< HEAD
 1.8.1-stable (????-??-??)
 	* Includes fixes from 1.7.2.
 
@@ -22,10 +21,7 @@
 	* Added: The Proxy principal classes now both implement an interface, for
 	  greater flexiblity.
 
-1.7.2-stable (????-??-??)
-=======
 1.7.3-stable (????-??-??)
->>>>>>> 724a0f1e
 	* Fixed: Removing double slashes from getPropertiesForPath.
 
 1.7.2-stable (2012-11-08)
