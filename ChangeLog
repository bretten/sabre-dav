<<<<<<< HEAD
1.9.0-alpha (20??-??-??)
	* BC Break: XML property classes now receive an extra argument in their
	  unserialize method ($propertyMap). This allows for recursively parsing
	  properties, if needed.
	* Fixed: If event handlers modify the request body from a PUT request, an
	  ETag is no longer sent back.
	* Added: Browser plugin now marks a carddav directory as type Directory,
	  and a shared calendar as 'Shared'.
	* Added: Generalized the multistatus response parser a bit more, for
	  better re-use.
	* Added: Sabre\DAV\Client now has support for complex properties for
	  PROPPATCH. (Issue #299).
	* Added: Deserializer for {DAV:}current-user-privilege-set.
	* Added: Addressbooks or backends can now specify custom acl rules when
	  creating cards.
=======
1.8.2-stable (????-??-??)
	* Includes changes from version 1.7.4.
>>>>>>> 2258c194

1.8.1-stable (2012-12-01)
	* Includes changes from version 1.7.3.
	* Fixed: Typo in 1.7 migration script caused it to fail.

1.8.0-stable (2012-11-08)
	* The zip release ships with sabre/vobject 2.0.5.
	* BC Break: Moved the entire codebase to PHP namespaces.
	* BC Break: Every backend package (CalDAV, CardDAV, Auth, Locks,
	  Principals) now has consistent naming conventions. There's a
	  BackendInterface, and an AbstractBackend class.
	* BC Break: Changed a bunch of constructor signatures in the CalDAV
	  package, to reduce dependencies on the ACL package.
	* BC Break: Sabre_CalDAV_ISharedCalendar now also has a getShares method,
	  so sharees can figure out who is also on a shared calendar.
	* Added: Sabre_DAVACL_IPrincipalCollection interface, to advertise support
	  for principal-property-search on any node.
	* Added: Simple console script to fire up a fileserver in the current
	  directory using PHP 5.4's built-in webserver.
	* Added: Sharee's can now also read out the list of invites for a shared
	  calendar.
	* Added: The Proxy principal classes now both implement an interface, for
	  greater flexiblity.

1.7.4-stable (????-??-??)
	* Fixed: expand-properties REPORT had incorrect values for the href
	  element.

1.7.3-stable (2012-12-01)
	* The zip release ships with sabre/vobject 2.0.5.
	* Fixed: Removing double slashes from getPropertiesForPath.
	* Change: Marked a few more properties in the CardDAV as protected,
	  instead of private.
	* Fixed: SharingPlugin now plays nicer with other plugins with similar
	  functionality.
	* Fixed: Issue 174. Sending back HTTP/1.0 for requests with this version.

1.7.2-stable (2012-11-08)
	* The zip release ships with sabre/vobject 2.0.5.
	* Added: ACL plugin advertises support for 'calendarserver-principal-
	  property-search'.
	* Fixed: [#153] Allowing for relative http principals in iMip requests.
	* Added: Support for cs:first-name and cs:last-name properties in sharing
	  invites.
	* Fixed: Made a bunch of properties protected, where they were private
	  before.
	* Added: Some non-standard properties for sharing to improve
	  compatibility.
	* Fixed: some bugfixes in postgres sql script.
	* Fixed: When requesting some properties using PROPFIND, they could show
	  up as both '200 Ok' and '403 Forbidden'.
	* Fixed: calendar-proxy principals were not checked for deeper principal
	  membership than 1 level.
	* Fixed: setGroupMemberSet argument now correctly receives relative
	  principal urls, instead of the absolute ones.
	* Fixed: Server class will filter out any bonus properties if any extra
	  were returned. This means the implementor of the IProperty class can be
	  a bit lazier when implementing.

Note: bug numbers after this line refer to Google Code tickets. We're using
github now.

1.7.1-stable (2012-10-07)
	* Fixed: include path problem in the migration script.

1.7.0-stable (2012-10-06)
    * BC Break: The calendarobjects database table has a bunch of new
	  fields, and a migration script is required to ensure everything will
	  keep working. Read the wiki for more details.
	* BC Break: The ICalendar interface now has a new method: calendarQuery.
	* BC Break: In this version a number of classes have been deleted, that
	  have been previously deprecated. Namely:
		- Sabre_DAV_Directory (now: Sabre_DAV_Collection)
		- Sabre_DAV_SimpleDirectory (now: Sabre_DAV_SimpleCollection)
	* BC Break: Sabre_CalDAV_Schedule_IMip::sendMessage now has an extra
	  argument. If you extended this class, you should fix this method. It's
	  only used for informational purposes.
	* BC Break: The DAV: namespace is no longer converted to urn:DAV. This was
	  a workaround for a bug in older PHP versions (pre-5.3).
	* Removed: Sabre.includes.php was deprecated, and is now removed.
	* Removed: Sabre_CalDAV_Server was deprecated, and is now removed. Please
	  use Sabre_DAV_Server and check the examples in the examples/ directory.
	* Changed: The Sabre_VObject library now spawned into it's own project!
	  The VObject library is still included in the SabreDAV zip package.
	* Added: Experimental interfaces to allow implementation of caldav-sharing.
	  Note that no implementation is provided yet, just the api hooks.
	* Added: Free-busy reporting compliant with the caldav-scheduling
	  standard. This allows iCal and other clients to fetch other users'
	  free-busy data.
	* Added: Experimental NotificationSupport interface to add
	  caldav notifications.
	* Added: VCF Export plugin. If enabled, it can generate an export of an
	  entire addressbook.
	* Added: Support for PATCH using a SabreDAV format, to live-patch files.
	* Added: Support for Prefer: return-minimal and Brief: t headers for
	  PROPFIND and PROPPATCH requests.
	* Changed: Responsibility for dealing with the calendar-query is now
	  moved from the CalDAV plugin to the CalDAV backends. This allows for
	  heavy optimizations.
	* Changed: The CalDAV PDO backend is now a lot faster for common
	  calendar queries.
	* Changed: We are now using the composer autoloader.
	* Changed: The CalDAV backend now all implement an interface.
	* Changed: Instead of Sabre_DAV_Property, Sabre_DAV_PropertyInterface is
	  now the basis of every property class.
	* Update: Caching results for principal lookups. This should cut down
	  queries and performance for a number of heavy requests.
	* Update: ObjectTree caches lookups much more aggresively, which will help
	  especially speeding up a bunch of REPORT queries.
	* Added: Support for the schedule-calendar-transp property.
	* Fixed: Marking both the text/calendar and text/x-vcard as UTF-8
	  encoded.
	* Fixed: Workaround for the SOGO connector, as it doesn't understand
	  receiving "text/x-vcard; charset=utf-8" for a contenttype.
	* Added: Sabre_DAV_Client now throws more specific exceptions in cases
	  where we already has an exception class.
	* Added: Sabre_DAV_PartialUpdate. This plugin allows you to use the
	  PATCH method to update parts of a file.
	* Added: Tons of timezone name mappings for Microsoft Exchange.
	* Added: Support for an 'exception' event in the server class.
	* Fixed: Uploaded VCards without a UID are now rejected. (thanks Dominik!)
	* Fixed: Rejecting calendar objects if they are not in the
	  supported-calendar-component list. (thanks Armin!)
	* Fixed: Issue 219: serialize() now reorders correctly.
	* Fixed: Sabre_DAV_XMLUtil no longer returns empty $dom->childNodes
	  if there is whitespace in $dom.
	* Fixed: Returning 409 Conflict instead of 500 when an attempt is made to
	  create a file as a child of something that's not a collection.
	* Fixed: Issue 237: xml-encoding values in SabreDAV error responses.
	* Fixed: Returning 403, instead of 501 when an unknown REPORT is
	  requested.
	* Fixed: Postfixing slash on {DAV:}owner properties.
	* Fixed: Several embarrassing spelling mistakes in docblocks.

1.6.5-stable (2012-10-04)
	* Fixed: Workaround for line-ending bug OS X 10.8 addressbook has.
	* Added: Ability to allow users to set SSL certificates for the Client
	  class. (Thanks schiesbn!).
	* Fixed: Directory indexes with lots of nodes should be a lot faster.
	* Fixed: Issue 235: E_NOTICE thrown when doing a propfind request with
	  Sabre_DAV_Client, and no valid properties are returned.
	* Fixed: Issue with filtering on alarms in tasks.

1.6.4-stable (2012-08-02)
	* Fixed: Issue 220: Calendar-query filters may fail when filtering on
	  alarms, if an overridden event has it's alarm removed.
	* Fixed: Compatibility for OS/X 10.8 iCal in the IMipHandler.
	* Fixed: Issue 222: beforeWriteContent shouldn't be called for lock
	  requests.
	* Fixed: Problem with POST requests to the outbox if mailto: was not lower
	  cased.
	* Fixed: Yearly recurrence rule expansion on leap-days no behaves
	  correctly.
	* Fixed: Correctly checking if recurring, all-day events with no dtstart
	  fall in a timerange if the start of the time-range exceeds the start of
	  the instance of an event, but not the end.
	* Fixed: All-day recurring events wouldn't match if an occurence ended
	  exactly on the start of a time-range.
	* Fixed: HTTP basic auth did not correctly deal with passwords containing
	  colons on some servers.
	* Fixed: Issue 228: DTEND is now non-inclusive for all-day events in the
	  calendar-query REPORT and free-busy calculations.

1.6.3-stable (2012-06-12)
	* Added: It's now possible to specify in Sabre_DAV_Client which type of
	  authentication is to be used.
	* Fixed: Issue 206: Sabre_DAV_Client PUT requests are fixed.
	* Fixed: Issue 205: Parsing an iCalendar 0-second date interval.
	* Fixed: Issue 112: Stronger validation of iCalendar objects. Now making
	  sure every iCalendar object only contains 1 component, and disallowing
	  vcards, forcing every component to have a UID.
	* Fixed: Basic validation for vcards in the CardDAV plugin.
	* Fixed: Issue 213: Workaround for an Evolution bug, that prevented it
	  from updating events.
	* Fixed: Issue 211: A time-limit query on a non-relative alarm trigger in
	  a recurring event could result in an endless loop.
	* Fixed: All uri fields are now a maximum of 200 characters. The Bynari
	  outlook plugin used much longer strings so this should improve
	  compatibility.
	* Fixed: Added a workaround for a bug in KDE 4.8.2 contact syncing. See
	  https://bugs.kde.org/show_bug.cgi?id=300047
	* Fixed: Issue 217: Sabre_DAV_Tree_FileSystem was pretty broken.

1.6.2-stable (2012-04-16)
	* Fixed: Sabre_VObject_Node::$parent should have been public.
	* Fixed: Recurrence rules of events are now taken into consideration when
	  doing time-range queries on alarms.
	* Fixed: Added a workaround for the fact that php's DateInterval cannot
	  parse weeks and days at the same time.
	* Added: Sabre_DAV_Server::$exposeVersion, allowing you to hide SabreDAV's
	  version number from various outputs.
	* Fixed: DTSTART values would be incorrect when expanding events.
	* Fixed: DTSTART and DTEND would be incorrect for expansion of WEEKLY
	  BYDAY recurrences.
	* Fixed: Issue 203: A problem with overridden events hitting the exact
	  date and time of a subsequent event in the recurrence set.
	* Fixed: There was a problem with recurrence rules, for example the 5th
	  tuesday of the month, if this day did not exist.
	* Added: New HTTP status codes from draft-nottingham-http-new-status-04.

1.6.1-stable (2012-03-05)
	* Added: createFile and put() can now return an ETag.
	* Added: Sending back an ETag on for operations on CardDAV backends. This
	  should help with OS X 10.6 Addressbook compatibility.
	* Fixed: Fixed a bug where an infinite loop could occur in the recurrence
	  iterator if the recurrence was YEARLY, with a BYMONTH rule, and either
	  BYDAY or BYMONTHDAY match the first day of the month.
	* Fixed: Events that are excluded using EXDATE are still counted in the
	  COUNT= parameter in the RRULE property.
	* Added: Support for time-range filters on VALARM components.
	* Fixed: Correctly filtering all-day events.
	* Fixed: Sending back correct mimetypes from the browser plugin (thanks
	  Jürgen).
	* Fixed: Issue 195: Sabre_CardDAV pear package had an incorrect dependency.
	* Fixed: Calendardata would be destroyed when performing a MOVE request.

1.6.0-stable (2012-02-22)
	* BC Break: Now requires PHP 5.3
	* BC Break: Any node that implemented Sabre_DAVACL_IACL must now also
	  implement the getSupportedPrivilegeSet method. See website for details.
	* BC Break: Moved functions from Sabre_CalDAV_XMLUtil to
	  Sabre_VObject_DateTimeParser.
	* BC Break: The Sabre_DAVACL_IPrincipalCollection now has two new methods:
	  'searchPrincipals' and 'updatePrincipal'.
	* BC Break: Sabre_DAV_ILockable is removed and all related per-node
	  locking functionality.
	* BC Break: Sabre_DAV_Exception_FileNotFound is now deprecated in favor of
	  Sabre_DAV_Exception_NotFound. The former will be removed in a later
	  version.
	* BC Break: Removed Sabre_CalDAV_ICalendarUtil, use Sabre_VObject instead.
	* BC Break: Sabre_CalDAV_Server is now deprecated, check out the
	  documentation on how to setup a caldav server with just
	  Sabre_DAV_Server.
	* BC Break: Default Principals PDO backend now needs a new field in the
	  'principals' table. See the website for details.
	* Added: Ability to create new calendars and addressbooks from within the
	  browser plugin.
	* Added: Browser plugin: icons for various nodes.
	* Added: Support for FREEBUSY reports!
	* Added: Support for creating principals with admin-level privileges.
	* Added: Possibility to let server send out invitation emails on behalf of
	  CalDAV client, using Sabre_CalDAV_Schedule_IMip.
	* Changed: beforeCreateFile event now passes data argument by reference.
	* Changed: The 'propertyMap' property from Sabre_VObject_Reader, must now
	  be specified in Sabre_VObject_Property::$classMap.
	* Added: Ability for plugins to tell the ACL plugin which principal
	  plugins are searchable.
	* Added: [DAVACL] Per-node overriding of supported privileges. This allows
	  for custom privileges where needed.
	* Added: [DAVACL] Public 'principalSearch' method on the DAVACL plugin,
	  which allows for easy searching for principals, based on their
	  properties.
	* Added: Sabre_VObject_Component::getComponents() to return a list of only
	  components and not properties.
	* Added: An includes.php file in every sub-package (CalDAV, CardDAV, DAV,
	  DAVACL, HTTP, VObject) as an alternative to the autoloader. This often
	  works much faster.
	* Added: Support for the 'Me card', which allows Addressbook.app users
	  specify which vcard is their own.
	* Added: Support for updating principal properties in the DAVACL principal
	  backends.
	* Changed: Major refactoring in the calendar-query REPORT code. Should
	  make things more flexible and correct.
	* Changed: The calendar-proxy-[read|write] principals will now only appear
	  in the tree, if they actually exist in the Principal backend. This should
	  reduce some problems people have been having with this.
	* Changed: Sabre_VObject_Element_* classes are now renamed to
	  Sabre_VObject_Property. Old classes are retained for backwards
	  compatibility, but this will be removed in the future.
	* Added: Sabre_VObject_FreeBusyGenerator to generate free-busy reports
	  based on lists of events.
	* Added: Sabre_VObject_RecurrenceIterator to find all the dates and times
	  for recurring events.
	* Fixed: Issue 97: Correctly handling RRULE for the calendar-query REPORT.
	* Fixed: Issue 154: Encoding of VObject parameters with no value was
	  incorrect.
	* Added: Support for {DAV:}acl-restrictions property from RFC3744.
	* Added: The contentlength for calendar objects can now be supplied by a
	  CalDAV backend, allowing for more optimizations.
	* Fixed: Much faster implementation of Sabre_DAV_URLUtil::encodePath.
	* Fixed: {DAV:}getcontentlength may now be not specified.
	* Fixed: Issue 66: Using rawurldecode instead of urldecode to decode paths
	  from clients. This means that + will now be treated as a literal rather
	  than a space, and this should improve compatibility with the Windows
	  built-in client.
	* Added: Sabre_DAV_Exception_PaymentRequired exception, to emit HTTP 402
	  status codes.
	* Added: Some mysql unique constraints to example files.
	* Fixed: Correctly formatting HTTP dates.
	* Fixed: Issue 94: Sending back Last-Modified header for 304 responses.
	* Added: Sabre_VObject_Component_VEvent, Sabre_VObject_Component_VJournal,
	  Sabre_VObject_Component_VTodo and Sabre_VObject_Component_VCalendar.
	* Changed: Properties are now also automatically mapped to their
	  appropriate classes, if they are created using the add() or __set()
	  methods.
	* Changed: Cloning VObject objects now clones the entire tree, rather than
      just the default shallow copy.
	* Added: Support for recurrence expansion in the CALDAV:calendar-multiget
	  and CALDAV:calendar-query REPORTS.
	* Changed: CalDAV PDO backend now sorts calendars based on the internal
	  'calendarorder' field.
	* Added: Issue 181: Carddav backends may no optionally not supply the carddata in
	  getCards, if etag and size are specified. This may speed up certain
	  requests.
	* Added: More arguments to beforeWriteContent and beforeCreateFile (see
	  WritingPlugins wiki document).
	* Added: Hook for iCalendar validation. This allows us to validate
	  iCalendar objects when they're uploaded. At the moment we're just
	  validating syntax.
	* Added: VObject now support Windows Timezone names correctly (thanks
	  mrpace2).
	* Added: If a timezonename could not be detected, we fall back on the
	  default PHP timezone.
	* Added: Now a Composer package (thanks willdurand).
	* Fixed: Support for \N as a newline character in the VObject reader.
	* Added: afterWriteContent, afterCreateFile and afterUnbind events.
	* Added: Postgresql example files. Not part of the unittests though, so
	  use at your own risk.
	* Fixed: Issue 182: Removed backticks from sql queries, so it will work
	  with Postgres.

1.5.9-stable (2012-04-16)
	* Fixed: Issue with parsing timezone identifiers that were surrounded by
	  quotes. (Fixes emClient compatibility).

1.5.8-stable (2012-02-22)
	* Fixed: Issue 95: Another timezone parsing issue, this time in
	  calendar-query.

1.5.7-stable (2012-02-19)
	* Fixed: VObject properties are now always encoded before components.
	* Fixed: Sabre_DAVACL had issues with multiple levels of privilege
	  aggregration.
	* Changed: Added 'GuessContentType' plugin to fileserver.php example.
	* Fixed: The Browser plugin will now trigger the correct events when
	  creating files.
	* Fixed: The ICSExportPlugin now considers ACL's.
	* Added: Made it optional to supply carddata from an Addressbook backend
	  when requesting getCards. This can make some operations much faster, and
	  could result in much lower memory use.
	* Fixed: Issue 187: Sabre_DAV_UUIDUtil was missing from includes file.
	* Fixed: Issue 191: beforeUnlock was triggered twice.

1.5.6-stable (2012-01-07)
	* Fixed: Issue 174: VObject could break UTF-8 characters.
	* Fixed: pear package installation issues.

1.5.5-stable (2011-12-16)
	* Fixed: CalDAV time-range filter workaround for recurring events.
	* Fixed: Bug in Sabre_DAV_Locks_Backend_File that didn't allow multiple
	  files to be locked at the same time.

1.5.4-stable (2011-10-28)
	* Fixed: GuessContentType plugin now supports mixed case file extensions.
	* Fixed: DATE-TIME encoding was wrong in VObject. (we used 'DATETIME').
	* Changed: Sending back HTTP 204 after a PUT request on an existing resource
	  instead of HTTP 200. This should fix Evolution CardDAV client
	  compatibility.
	* Fixed: Issue 95: Parsing X-LIC-LOCATION if it's available.
	* Added: All VObject elements now have a reference to their parent node.

1.5.3-stable (2011-09-28)
	* Fixed: Sabre_DAV_Collection was missing from the includes file.
	* Fixed: Issue 152. iOS 1.4.2 apparantly requires HTTP/1.1 200 OK to be in
	  uppercase.
	* Fixed: Issue 153: Support for files with mixed newline styles in
	  Sabre_VObject.
	* Fixed: Issue 159: Automatically converting any vcard and icalendardata
	  to UTF-8.
	* Added: Sabre_DAV_SimpleFile class for easy static file creation.
	* Added: Issue 158: Support for the CARDDAV:supported-address-data
	  property.

1.5.2-stable (2011-09-21)
	* Fixed: carddata and calendardata MySQL fields are now of type
	  'mediumblob'. 'TEXT' was too small sometimes to hold all the data.
	* Fixed: {DAV:}supported-report-set is now correctly reporting the reports
	  for IAddressBook.
	* Added: Sabre_VObject_Property::add() to add duplicate parameters to
	  properties.
	* Added: Issue 151: Sabre_CalDAV_ICalendar and Sabre_CalDAV_ICalendarObject
	  interfaces.
	* Fixed: Issue 140: Not returning 201 Created if an event cancelled the
	  creation of a file.
	* Fixed: Issue 150: Faster URLUtil::encodePath() implementation.
	* Fixed: Issue 144: Browser plugin could interfere with
	  TemporaryFileFilterPlugin if it was loaded first.
	* Added: It's not possible to specify more 'alternate uris' in principal
	  backends.

1.5.1-stable (2011-08-24)
	* Fixed: Issue 137. Hiding action interface in HTML browser for
	  non-collections.
	* Fixed: addressbook-query is now correctly returned from the
	  {DAV:}supported-report-set property.
	* Fixed: Issue 142: Bugs in groupwareserver.php example.
	* Fixed: Issue 139: Rejecting PUT requests with Content-Range.

1.5.0-stable (2011-08-12)
	* Added: CardDAV support.
	* Added: An experimental WebDAV client.
	* Added: MIME-Directory grouping support in the VObject library. This is
	  very useful for people attempting to parse vcards.
	* BC Break: Adding parameters with the VObject libraries now overwrites
	  the previous parameter, rather than just add it. This makes more sense
	  for 99% of the cases.
	* BC Break: lib/Sabre.autoload.php is now removed in favor of
	  lib/Sabre/autoload.php.
	* Deprecated: Sabre_DAV_Directory is now deprecated and will be removed in
	  a future version. Use Sabre_DAV_Collection instead.
	* Deprecated: Sabre_DAV_SimpleDirectory is now deprecated and will be
	  removed in a future version. Use Sabre_DAV_SimpleCollection instead.
	* Fixed: Problem with overriding tablenames for the CalDAV backend.
	* Added: Clark-notation parser to XML utility.
	* Added: unset() support to VObject components.
	* Fixed: Refactored CalDAV property fetching to be faster and simpler.
	* Added: Central string-matcher for CalDAV and CardDAV plugins.
	* Added: i;unicode-casemap support
	* Fixed: VObject bug: wouldn't parse parameters if they weren't specified
	  in uppercase.
	* Fixed: VObject bug: Parameters now behave more like Properties.
	* Fixed: VObject bug: Parameters with no value are now correctly parsed.
	* Changed: If calendars don't specify which components they allow, 'all'
	  components are assumed (e.g.: VEVENT, VTODO, VJOURNAL).
	* Changed: Browser plugin now uses POST variable 'sabreAction' instead of
	  'action' to reduce the chance of collisions.

1.4.4-stable (2011-07-07)
	* Fixed: Issue 131: Custom CalDAV backends could break in certain cases.
	* Added: The option to override the default tablename all PDO backends
	  use. (Issue 60).
	* Fixed: Issue 124: 'File' authentication backend now takes realm into
	  consideration.
	* Fixed: Sabre_DAV_Property_HrefList now properly deserializes. This
	  allows users to update the {DAV:}group-member-set property.
	* Added: Helper functions for DateTime-values in Sabre_VObject package.
	* Added: VObject library can now automatically map iCalendar properties to
	  custom classes.

1.4.3-stable (2011-04-25)
	* Fixed: Issue 123: Added workaround for Windows 7 UNLOCK bug.
	* Fixed: datatype of lastmodified field in mysql.calendars.sql. Please
	  change the DATETIME field to an INT to ensure this field will work
	  correctly.
	* Change: Sabre_DAV_Property_Principal is now renamed to
	  Sabre_DAVACL_Property_Principal.
	* Added: API level support for ACL HTTP method.
	* Fixed: Bug in serializing {DAV:}acl property.
	* Added: deserializer for {DAV:}resourcetype property.
	* Added: deserializer for {DAV:}acl property.
	* Added: deserializer for {DAV:}principal property.

1.4.2-beta (2011-04-01)
	* Added: It's not possible to disable listing of nodes that are denied
	  read access by ACL.
	* Fixed: Changed a few properties in CalDAV classes from private to
	  protected.
	* Fixed: Issue 119: Terrible things could happen when relying on
	  guessBaseUri, the server was running on the root of the domain and a user
	  tried to access a file ending in .php. This is a slight BC break.
	* Fixed: Issue 118: Lock tokens in If headers without a uri should be
	  treated as the request uri, not 'all relevant uri's.
	* Fixed: Issue 120: PDO backend was incorrectly fetching too much locks in
	  cases where there were similar named locked files in a directory.

1.4.1-beta (2011-02-26)
	* Fixed: Sabre_DAV_Locks_Backend_PDO returned too many locks.
	* Fixed: Sabre_HTTP_Request::getHeader didn't return Content-Type when
	  running on apache, so a few workarounds were added.
	* Change: Slightly changed CalDAV Backend API's, to allow for heavy
	  optimizations. This is non-bc breaking.

1.4.0-beta (2011-02-12)
	* Added: Partly RFC3744 ACL support.
	* Added: Calendar-delegation (caldav-proxy) support.
	* BC break: In order to fix Issue 99, a new argument had to be added to
	  Sabre_DAV_Locks_Backend_*::getLocks classes. Consult the classes for
	  details.
	* Deprecated: Sabre_DAV_Locks_Backend_FS is now deprecated and will be
	  removed in a later version. Use PDO or the new File class instead.
	* Deprecated: The Sabre_CalDAV_ICalendarUtil class is now marked
	  deprecated, and will be removed in a future version. Please use
	  Sabre_VObject instead.
	* Removed: All principal-related functionality has been removed from the
	  Sabre_DAV_Auth_Plugin, and moved to the Sabre_DAVACL_Plugin.
	* Added: VObject library, for easy vcard/icalendar parsing using a natural
	  interface.
	* Added: Ability to automatically generate full .ics feeds off calendars.
	  To use: Add the Sabre_CalDAV_ICSExportPlugin, and add ?export to your
	  calendar url.
	* Added: Plugins can now specify a pluginname, for easy access using
	  Sabre_DAV_Server::getPlugin().
	* Added: beforeGetProperties event.
	* Added: updateProperties event.
	* Added: Principal listings and calendar-access can now be done privately,
	  disallowing users from accessing or modifying other users' data.
	* Added: You can now pass arrays to the Sabre_DAV_Server constructor. If
	  it's an array with node-objects, a Root collection will automatically be
	  created, and the nodes are used as top-level children.
	* Added: The principal base uri is now customizable. It used to be
	  hardcoded to 'principals/[user]'.
	* Added: getSupportedReportSet method in ServerPlugin class. This allows
	  you to easily specify which reports you're implementing.
	* Added: A '..' link to the HTML browser.
	* Fixed: Issue 99: Locks on child elements were ignored when their parent
	  nodes were deleted.
	* Fixed: Issue 90: lockdiscovery property and LOCK response now include a
	  {DAV}lockroot element.
	* Fixed: Issue 96: support for 'default' collation in CalDAV text-match
	  filters.
	* Fixed: Issue 102: Ensuring that copy and move with identical source and
	  destination uri's fails.
	* Fixed: Issue 105: Supporting MKCALENDAR with no body.
	* Fixed: Issue 109: Small fixes in Sabre_HTTP_Util.
	* Fixed: Issue 111: Properly catching the ownername in a lock (if it's a
	  string)
	* Fixed: Sabre_DAV_ObjectTree::nodeExist always returned false for the
	  root node.
	* Added: Global way to easily supply new resourcetypes for certain node
	  classes.
	* Fixed: Issue 59: Allowing the user to override the authentication realm
	  in Sabre_CalDAV_Server.
	* Update: Issue 97: Looser time-range checking if there's a recurrence
	  rule in an event. This fixes 'missing recurring events'.

1.3.0 (2010-10-14)
	* Added: childExists method to Sabre_DAV_ICollection. This is an api
	  break, so if you implement Sabre_DAV_ICollection directly, add the method.
	* Changed: Almost all HTTP method implementations now take a uri argument,
	  including events. This allows for internal rerouting of certain calls.
	  If you have custom plugins, make sure they use this argument. If they
	  don't, they will likely still work, but it might get in the way of
	  future changes.
	* Changed: All getETag methods MUST now surround the etag with
	  double-quotes. This was a mistake made in all previous SabreDAV
	  versions. If you don't do this, any If-Match, If-None-Match and If:
	  headers using Etags will work incorrectly. (Issue 85).
	* Added: Sabre_DAV_Auth_Backend_AbstractBasic class, which can be used to
	  easily implement basic authentication.
	* Removed: Sabre_DAV_PermissionDenied class. Use Sabre_DAV_Forbidden
	  instead.
	* Removed: Sabre_DAV_IDirectory interface, use Sabre_DAV_ICollection
	  instead.
	* Added: Browser plugin now uses {DAV:}displayname if this property is
	  available.
	* Added: Cache layer in the ObjectTree.
	* Added: Tree classes now have a delete and getChildren method.
	* Fixed: If-Modified-Since and If-Unmodified-Since would be incorrect if
	  the date is an exact match.
	* Fixed: Support for multiple ETags in If-Match and If-None-Match headers.
	* Fixed: Improved baseUrl handling.
	* Fixed: Issue 67: Non-seekable stream support in ::put()/::get().
	* Fixed: Issue 65: Invalid dates are now ignored.
	* Updated: Refactoring in Sabre_CalDAV to make everything a bit more
	  ledgable.
	* Fixed: Issue 88, Issue 89: Fixed compatibility for running SabreDAV on
	   Windows.
	* Fixed: Issue 86: Fixed Content-Range top-boundary from 'file size' to
	  'file size'-1.

1.2.4 (2010-07-13)
	* Fixed: Issue 62: Guessing baseUrl fails when url contains a
	  query-string.
	* Added: Apache configuration sample for CGI/FastCGI setups.
	* Fixed: Issue 64: Only returning calendar-data when it was actually
	  requested.

1.2.3 (2010-06-26)
	* Fixed: Issue 57: Supporting quotes around etags in If-Match and
	  If-None-Match

1.2.2 (2010-06-21)
	* Updated: SabreDAV now attempts to guess the BaseURI if it's not set.
	* Updated: Better compatibility with BitKinex
	* Fixed: Issue 56: Incorrect behaviour for If-None-Match headers and GET
	  requests.
	* Fixed: Issue with certain encoded paths in Browser Plugin.

1.2.1 (2010-06-07)
	* Fixed: Issue 50, patch by Mattijs Hoitink.
	* Fixed: Issue 51, Adding windows 7 lockfiles to TemporaryFileFilter.
	* Fixed: Issue 38, Allowing custom filters to be added to
	  TemporaryFileFilter.
	* Fixed: Issue 53, ETags in the If: header were always failing. This
	  behaviour is now corrected.
	* Added: Apache Authentication backend, in case authentication through
	  .htaccess is desired.
	* Updated: Small improvements to example files.

1.2.0 (2010-05-24)
	* Fixed: Browser plugin now displays international characters.
	* Changed: More properties in CalDAV classes are now protected instead of
	  private.

1.2.0beta3 (2010-05-14)
	* Fixed: Custom properties were not properly sent back for allprops
	  requests.
	* Fixed: Issue 49, incorrect parsing of PROPPATCH, affecting Office 2007.
	* Changed: Removed CalDAV items from includes.php, and added a few missing
	  ones.

1.2.0beta2 (2010-05-04)
	* Fixed: Issue 46: Fatal error for some non-existent nodes.
	* Updated: some example sql to include email address.
	* Added: 208 and 508 statuscodes from RFC5842.
	* Added: Apache2 configuration examples

1.2.0beta1 (2010-04-28)
	* Fixed: redundant namespace declaration in resourcetypes.
	* Fixed: 2 locking bugs triggered by litmus when no Sabre_DAV_ILockable
	  interface is used.
	* Changed: using http://sabredav.org/ns for all custom xml properties.
	* Added: email address property to principals.
	* Updated: CalendarObject validation.

1.2.0alpha4 (2010-04-24)
	* Added: Support for If-Range, If-Match, If-None-Match, If-Modified-Since,
	  If-Unmodified-Since.
	* Changed: Brand new build system. Functionality is split up between
	  Sabre, Sabre_HTTP, Sabre_DAV and Sabre_CalDAV packages. In addition to
	  that a new non-pear package will be created with all this functionality
	  combined.
	* Changed: Autoloader moved to Sabre/autoload.php.
	* Changed: The Allow: header is now more accurate, with appropriate HTTP
	  methods per uri.
	* Changed: Now throwing back Sabre_DAV_Exception_MethodNotAllowed on a few
	  places where Sabre_DAV_Exception_NotImplemented was used.

1.2.0alpha3 (2010-04-20)
	* Update: Complete rewrite of property updating. Now easier to use and
	  atomic.
	* Fixed: Issue 16, automatically adding trailing / to baseUri.
	* Added: text/plain is used for .txt files in GuessContentType plugin.
	* Added: support for principal-property-search and
	  principal-search-property-set reports.
	* Added: Issue 31: Hiding exception information by default. Can be turned
	  on with the Sabre_DAV_Server::$debugExceptions property.

1.2.0alpha2 (2010-04-08)
	* Added: Calendars are now private and can only be read by the owner.
	* Fixed: double namespace declaration in multistatus responses.
	* Added: MySQL database dumps. MySQL is now also supported next to SQLite.
	* Added: expand-properties REPORT from RFC 3253.
	* Added: Sabre_DAV_Property_IHref interface for properties exposing urls.
	* Added: Issue 25: Throwing error on broken Finder behaviour.
	* Changed: Authentication backend is now aware of current user.

1.2.0alpha1 (2010-03-31)
	* Fixed: Issue 26: Workaround for broken GVFS behaviour with encoded
	  special characters.
	* Fixed: Issue 34: Incorrect Lock-Token response header for LOCK. Fixes
	  Office 2010 compatibility.
	* Added: Issue 35: SabreDAV version to header to OPTIONS response to ease
	  debugging.
	* Fixed: Issue 36: Incorrect variable name, throwing error in some
	  requests.
	* Fixed: Issue 37: Incorrect smultron regex in temporary filefilter.
	* Fixed: Issue 33: Converting ISO-8859-1 characters to UTF-8.
	* Fixed: Issue 39 & Issue 40: Basename fails on non-utf-8 locales.
	* Added: More unittests.
	* Added: SabreDAV version to all error responses.
	* Added: URLUtil class for decoding urls.
	* Changed: Now using pear.sabredav.org pear channel.
	* Changed: Sabre_DAV_Server::getCopyAndMoveInfo is now a public method.

1.1.2-alpha (2010-03-18)
	* Added: RFC5397 - current-user-principal support.
	* Fixed: Issue 27: encoding entities in property responses.
	* Added: naturalselection script now allows the user to specify a 'minimum
	  number of bytes' for deletion. This should reduce load due to less
	  crawling
	* Added: Full support for the calendar-query report.
	* Added: More unittests.
	* Added: Support for complex property deserialization through the static
	  ::unserialize() method.
	* Added: Support for modifying calendar-component-set
	* Fixed: Issue 29: Added TIMEOUT_INFINITE constant

1.1.1-alpha (2010-03-11)
	* Added: RFC5689 - Extended MKCOL support.
	* Fixed: Evolution support for CalDAV.
	* Fixed: PDO-locks backend was pretty much completely broken. This is
	  100% unittested now.
	* Added: support for ctags.
	* Fixed: Comma's between HTTP methods in 'Allow' method.
	* Changed: default argument for Sabre_DAV_Locks_Backend_FS. This means a
	  datadirectory must always be specified from now on.
	* Changed: Moved Sabre_DAV_Server::parseProps to
	  Sabre_DAV_XMLUtil::parseProperties.
	* Changed: Sabre_DAV_IDirectory is now Sabre_DAV_ICollection.
	* Changed: Sabre_DAV_Exception_PermissionDenied is now
	  Sabre_DAV_Exception_Forbidden.
	* Changed: Sabre_CalDAV_ICalendarCollection is removed.
	* Added: Sabre_DAV_IExtendedCollection.
	* Added: Many more unittests.
	* Added: support for calendar-timezone property.

1.1.0-alpha (2010-03-01)
	* Note: This version is forked from version 1.0.5, so release dates may be
	  out of order.
	* Added: CalDAV - RFC 4791
	* Removed: Sabre_PHP_Exception. PHP has a built-in ErrorException for
	  this.
	* Added: PDO authentication backend.
	* Added: Example sql for auth, caldav, locks for sqlite.
	* Added: Sabre_DAV_Browser_GuessContentType plugin
	* Changed: Authentication plugin refactored, making it possible to
	  implement non-digest authentication.
	* Fixed: Better error display in browser plugin.
	* Added: Support for {DAV:}supported-report-set
	* Added: XML utility class with helper functions for the WebDAV protocol.
	* Added: Tons of unittests
	* Added: PrincipalCollection and Principal classes
	* Added: Sabre_DAV_Server::getProperties for easy property retrieval
	* Changed: {DAV:}resourceType defaults to 0
	* Changed: Any non-null resourceType now gets a / appended to the href
	  value. Before this was just for {DAV:}collection's, but this is now also
	  the case for for example {DAV:}principal.
	* Changed: The Href property class can now optionally create non-relative
	  uri's.
	* Changed: Sabre_HTTP_Response now returns false if headers are already
	  sent and header-methods are called.
	* Fixed: Issue 19: HEAD requests on Collections
	* Fixed: Issue 21: Typo in Sabre_DAV_Property_Response
	* Fixed: Issue 18: Doesn't work with Evolution Contacts

1.0.15-stable (2010-05-28)
	* Added: Issue 31: Hiding exception information by default. Can be turned
	  on with the Sabre_DAV_Server::$debugExceptions property.
	* Added: Moved autoload from lib/ to lib/Sabre/autoload.php. This is also
	  the case in the upcoming 1.2.0, so it will improve future compatibility.

1.0.14-stable (2010-04-15)
	* Fixed: double namespace declaration in multistatus responses.

1.0.13-stable (2010-03-30)
	* Fixed: Issue 40: Last references to basename/dirname

1.0.12-stable (2010-03-30)
	* Fixed: Issue 37: Incorrect smultron regex in temporary filefilter.
	* Fixed: Issue 26: Workaround for broken GVFS behaviour with encoded
	  special characters.
	* Fixed: Issue 33: Converting ISO-8859-1 characters to UTF-8.
	* Fixed: Issue 39: Basename fails on non-utf-8 locales.
	* Added: More unittests.
	* Added: SabreDAV version to all error responses.
	* Added: URLUtil class for decoding urls.
	* Updated: Now using pear.sabredav.org pear channel.

1.0.11-stable (2010-03-23)
	* Non-public release. This release is identical to 1.0.10, but it is used
	  to test releasing packages to pear.sabredav.org.

1.0.10-stable (2010-03-22)
	* Fixed: Issue 34: Invalid Lock-Token header response.
	* Added: Issue 35: Addign SabreDAV version to HTTP OPTIONS responses.

1.0.9-stable (2010-03-19)
	* Fixed: Issue 27: Entities not being encoded in PROPFIND responses.
	* Fixed: Issue 29: Added missing TIMEOUT_INFINITE constant.

1.0.8-stable (2010-03-03)
	* Fixed: Issue 21: typos causing errors
	* Fixed: Issue 23: Comma's between methods in Allow header.
	* Added: Sabre_DAV_ICollection interface, to aid in future compatibility.
	* Added: Sabre_DAV_Exception_Forbidden exception. This will replace
	  Sabre_DAV_Exception_PermissionDenied in the future, and can already be
	  used to ensure future compatibility.

1.0.7-stable (2010-02-24)
	* Fixed: Issue 19 regression for MS Office

1.0.6-stable (2010-02-23)
	* Fixed: Issue 19: HEAD requests on Collections

1.0.5-stable (2010-01-22)
	* Fixed: Fatal error when a malformed url was used for unlocking, in
	  conjuction with Sabre.autoload.php due to a incorrect filename.
	* Fixed: Improved unittests and build system

1.0.4-stable (2010-01-11)
	* Fixed: needed 2 different releases. One for googlecode and one for
	  pearfarm. This is to retain the old method to install SabreDAV until
	  pearfarm becomes the standard installation method.

1.0.3-stable (2010-01-11)
	* Added: RFC4709 support (davmount)
	* Added: 6 unittests
	* Added: naturalselection. A tool to keep cache directories below a
	  specified theshold.
	* Changed: Now using pearfarm.org channel server.

1.0.1-stable (2009-12-22)
	* Fixed: Issue 15: typos in examples
	* Fixed: Minor pear installation issues

1.0.0-stable (2009-11-02)
	* Added: SimpleDirectory class. This class allows creating static
	  directory structures with ease.
	* Changed: Custom complex properties and exceptions now get an instance of
	  Sabre_DAV_Server as their first argument in serialize()
	* Changed: Href complex property now prepends server's baseUri
	* Changed: delete before an overwriting copy/move is now handles by server
	  class instead of tree classes
	* Changed: events must now explicitly return false to stop execution.
	  Before, execution would be stopped by anything loosely evaluating to
	  false.
	* Changed: the getPropertiesForPath method now takes a different set of
	  arguments, and returns a different response. This allows plugin
	  developers to return statuses for properties other than 200 and 404. The
	  hrefs are now also always calculated relative to the baseUri, and not
	  the uri of the request.
	* Changed: generatePropFindResponse is renamed to generateMultiStatus, and
	  now takes a list of properties similar to the response of
	  getPropertiesForPath. This was also needed to improve flexibility for
	  plugin development.
	* Changed: Auth plugins are no longer included. They were not yet stable
	  quality, so they will probably be reintroduced in a later version.
	* Changed: PROPPATCH also used generateMultiStatus now.
	* Removed: unknownProperties event. This is replaced by the
	  afterGetProperties event, which should provide more flexibility.
	* Fixed: Only calling getSize() on IFile instances in httpHead()
	* Added: beforeBind event. This is invoked upon file or directory creation
	* Added: beforeWriteContent event, this is invoked by PUT and LOCK on an
	  existing resource.
	* Added: beforeUnbind event. This is invoked right before deletion of any
	  resource.
	* Added: afterGetProperties event. This event can be used to make
	  modifications to property responses.
	* Added: beforeLock and beforeUnlock events.
	* Added: afterBind event.
	* Fixed: Copy and Move could fail in the root directory. This is now
	  fixed.
	* Added: Plugins can now be retrieved by their classname. This is useful
	  for inter-plugin communication.
	* Added: The Auth backend can now return usernames and user-id's.
	* Added: The Auth backend got a getUsers method
	* Added: Sabre_DAV_FSExt_Directory now returns quota info

0.12.1-beta (2009-09-11)
	* Fixed: UNLOCK bug. Unlock didn't work at all

0.12-beta (2009-09-10)
	* Updated: Browser plugin now shows multiple {DAV:}resourcetype values
	  if available.
	* Added: Experimental PDO backend for Locks Manager
	* Fixed: Sending Content-Length: 0 for every empty response. This
	  improves NGinx compatibility.
	* Fixed: Last modification time is reported in UTC timezone. This improves
	  Finder compatibility.

0.11-beta (2009-08-11)
	* Updated: Now in Beta
	* Updated: Pear package no longer includes docs/ directory. These just
	  contained rfc's, which are publically available. This reduces the
	  package from ~800k to ~60k
	* Added: generatePropfindResponse now takes a baseUri argument
	* Added: ResourceType property can now contain multiple resourcetypes.
	* Fixed: Issue 13.

0.10-alpha (2009-08-03)
	* Added: Plugin to automatically map GET requests to non-files to
	  PROPFIND (Sabre_DAV_Browser_MapGetToPropFind). This should allow
	  easier debugging of complicated WebDAV setups.
	* Added: Sabre_DAV_Property_Href class. For future use.
	* Added: Ability to choose to use auth-int, auth or both for HTTP Digest
	  authentication. (Issue 11)
	* Changed: Made more methods in Sabre_DAV_Server public.
	* Fixed: TemporaryFileFilter plugin now intercepts HTTP LOCK requests
	  to non-existent files. (Issue 12)
	* Added: Central list of defined xml namespace prefixes. This can reduce
	  Bandwidth and legibility for xml bodies with user-defined namespaces.
	* Added: now a PEAR-compatible package again, thanks to Michael Gauthier
	* Changed: moved default copy and move logic from ObjectTree to Tree class

0.9-alpha (2009-07-21)
	* Changed: Major refactoring, removed most of the logic from the Tree
	  objects. The Server class now directly works with the INode, IFile
	  and IDirectory objects. If you created your own Tree objects,
	  this will most likely break in this release.
	* Changed: Moved all the Locking logic from the Tree and Server classes
	  into a separate plugin.
	* Changed: TemporaryFileFilter is now a plugin.
	* Added: Comes with an autoloader script. This can be used instead of
	  the includer script, and is preferred by some people.
	* Added: AWS Authentication class.
	* Added: simpleserversetup.py script. This will quickly get a fileserver
	  up and running.
	* Added: When subscribing to events, it is now possible to supply a
	  priority. This is for example needed to ensure that the Authentication
	  Plugin is used before any other Plugin.
	* Added: 22 new tests.
	* Added: Users-manager plugin for .htdigest files. Experimental and
	  subject to change.
	* Added: RFC 2324 HTTP 418 status code
	* Fixed: Exclusive locks could in some cases be picked up as shared locks
	* Fixed: Digest auth for non-apache servers had a bug (still not actually
	  tested this well).

0.8-alpha (2009-05-30)
	* Changed: Renamed all exceptions! This is a compatibility break. Every
	  Exception now follows Sabre_DAV_Exception_FileNotFound convention
	  instead of Sabre_DAV_FileNotFoundException.
	* Added: Browser plugin now allows uploading and creating directories
	  straight from the browser.
	* Added: 12 more unittests
	* Fixed: Locking bug, which became prevalent on Windows Vista.
	* Fixed: Netdrive support
	* Fixed: TemporaryFileFilter filtered out too many files. Fixed some
	  of the regexes.
	* Fixed: Added README and ChangeLog to package

0.7-alpha (2009-03-29)
	* Added: System to return complex properties from PROPFIND.
	* Added: support for {DAV:}supportedlock.
	* Added: support for {DAV:}lockdiscovery.
	* Added: 6 new tests.
	* Added: New plugin system.
	* Added: Simple HTML directory plugin, for browser access.
	* Added: Server class now sends back standard pre-condition error xml
	bodies. This was new since RFC4918.
	* Added: Sabre_DAV_Tree_Aggregrate, which can 'host' multiple Tree objects
	into one.
	* Added: simple basis for HTTP REPORT method. This method is not used yet,
	but can be used by plugins to add reports.
	* Changed: ->getSize is only called for files, no longer for collections.
	r303
	* Changed: Sabre_DAV_FilterTree is now Sabre_DAV_Tree_Filter
	* Changed: Sabre_DAV_TemporaryFileFilter is now called
	Sabre_DAV_Tree_TemporaryFileFilter.
	* Changed: removed functions (get(/set)HTTPRequest(/Response)) from Server
	class, and using a public property instead.
	* Fixed: bug related to parsing proppatch and propfind requests. Didn't
	show up in most clients, but it needed fixing regardless. (r255)
	* Fixed: auth-int is now properly supported within HTTP Digest.
	* Fixed: Using application/xml for a mimetype vs. text/xml as per RFC4918
	sec 8.2.
	* Fixed: TemporaryFileFilter now lets through GET's if they actually
	exist on the backend. (r274)
	* FIxed: Some methods didn't get passed through in the FilterTree (r283).
	* Fixed: LockManager is now slightly more complex, Tree classes slightly
	less. (r287)

0.6-alpha (2009-02-16)
	* Added: Now uses streams for files, instead of strings.
	  This means it won't require to hold entire files in memory, which can be
	  an issue if you're dealing with big files. Note that this breaks
	  compatibility for put() and createFile methods.
	* Added: HTTP Digest Authentication helper class.
	* Added: Support for HTTP Range header
	* Added: Support for ETags within If: headers
	* Added: The API can now return ETags and override the default Content-Type
	* Added: starting with basic framework for unittesting, using PHPUnit.
	* Added: 49 unittests.
	* Added: Abstraction for the HTTP request.
	* Updated: Using Clark Notation for tags in properties. This means tags
	are serialized as {namespace}tagName instead of namespace#tagName
	* Fixed: HTTP_BasicAuth class now works as expected.
	* Fixed: DAV_Server uses / for a default baseUrl.
	* Fixed: Last modification date is no longer ignored in PROPFIND.
	* Fixed: PROPFIND now sends back information about the requestUri even
	  when "Depth: 1" is specified.

0.5-alpha (2009-01-14)
	* Added: Added a very simple example for implementing a mapping to PHP
	  file streams. This should allow easy implementation of for example a
	  WebDAV to FTP proxy.
	* Added: HTTP Basic Authentication helper class.
	* Added: Sabre_HTTP_Response class. This centralizes HTTP operations and
	  will be a start towards the creating of a testing framework.
	* Updated: Backwards compatibility break: all require_once() statements
	  are removed
	  from all the files. It is now recommended to use autoloading of
	  classes, or just including lib/Sabre.includes.php. This fix was made
	  to allow easier integration into applications not using this standard
	  inclusion model.
	* Updated: Better in-file documentation.
	* Updated: Sabre_DAV_Tree can now work with Sabre_DAV_LockManager.
	* Updated: Fixes a shared-lock bug.
	* Updated: Removed ?> from the bottom of each php file.
	* Updated: Split up some operations from Sabre_DAV_Server to
	  Sabre_HTTP_Response.
	* Fixed: examples are now actually included in the pear package.

0.4-alpha (2008-11-05)
	* Passes all litmus tests!
	* Added: more examples
	* Added: Custom property support
	* Added: Shared lock support
	* Added: Depth support to locks
	* Added: Locking on unmapped urls (non-existent nodes)
	* Fixed: Advertising as WebDAV class 3 support

0.3-alpha (2008-06-29)
	* Fully working in MS Windows clients.
	* Added: temporary file filter: support for smultron files.
	* Added: Phing build scripts
	* Added: PEAR package
	* Fixed: MOVE bug identified using finder.
	* Fixed: Using gzuncompress instead of gzdecode in the temporary file
	  filter. This seems more common.

0.2-alpha (2008-05-27)
	* Somewhat working in Windows clients
	* Added: Working PROPPATCH method (doesn't support custom properties yet)
	* Added: Temporary filename handling system
	* Added: Sabre_DAV_IQuota to return quota information
	* Added: PROPFIND now reads the request body and only supplies the
	  requested properties

0.1-alpha (2008-04-04)
	* First release!
	* Passes litmus: basic, http and copymove test.
	* Fully working in Finder and DavFSv2

Project started: 2007-12-13<|MERGE_RESOLUTION|>--- conflicted
+++ resolved
@@ -1,4 +1,3 @@
-<<<<<<< HEAD
 1.9.0-alpha (20??-??-??)
 	* BC Break: XML property classes now receive an extra argument in their
 	  unserialize method ($propertyMap). This allows for recursively parsing
@@ -14,10 +13,9 @@
 	* Added: Deserializer for {DAV:}current-user-privilege-set.
 	* Added: Addressbooks or backends can now specify custom acl rules when
 	  creating cards.
-=======
+
 1.8.2-stable (????-??-??)
 	* Includes changes from version 1.7.4.
->>>>>>> 2258c194
 
 1.8.1-stable (2012-12-01)
 	* Includes changes from version 1.7.3.
