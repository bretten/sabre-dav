1.6.0-stable (????-??-??)
	* BC Break: Any node that implemented Sabre_DAVACL_IACL must now also
	  implement the getSupportedPrivilegeSet method. See website for details.
	* Added: Ability to create new calendars and addressbooks from within the
	  browser plugin.
<<<<<<< HEAD
	* Changed: beforeCreateFile event now passes data argument by reference.
	* Added: Ability for plugins to tell the ACL plugin which principal
	  plugins are searchable.
	* Added: [DAVACL] per-node overriding of supported privileges. This allows
	  for custom privileges where needed.
	* Added: [DAVACL] Public 'principalSearch' method on the DAVACL plugin,
	  which allows for easy searching for principals, based on their
	  properties.
=======
	* Added: Sabre_VObject_Component::getComponents() to return a list of only
	  components and not properties.
>>>>>>> c9449de1

1.5.4-stable (2011-??-??)
	* Fixed: GuessContentType plugin now supports mixed case file extensions.

1.5.3-stable (2011-09-28)
	* Fixed: Sabre_DAV_Collection was missing from the includes file.
	* Fixed: Issue 152. iOS 1.4.2 apparantly requires HTTP/1.1 200 OK to be in
	  uppercase.
	* Fixed: Issue 153: Support for files with mixed newline styles in
	  Sabre_VObject.
	* Fixed: Issue 159: Automatically converting any vcard and icalendardata
	  to UTF-8.
	* Added: Sabre_DAV_SimpleFile class for easy static file creation.
	* Added: Issue 158: Support for the CARDDAV:supported-address-data
	  property.

1.5.2-stable (2011-09-21)
	* Fixed: carddata and calendardata MySQL fields are now of type
	  'mediumblob'. 'TEXT' was too small sometimes to hold all the data.
	* Fixed: {DAV:}supported-report-set is now correctly reporting the reports
	  for IAddressBook.
	* Added: Sabre_VObject_Property::add() to add duplicate parameters to
	  properties.
	* Added: Issue 151: Sabre_CalDAV_ICalendar and Sabre_CalDAV_ICalendarObject
	  interfaces.
	* Fixed: Issue 140: Not returning 201 Created if an event cancelled the
	  creation of a file.
	* Fixed: Issue 150: Faster URLUtil::encodePath() implementation.
	* Fixed: Issue 144: Browser plugin could interfere with
	  TemporaryFileFilterPlugin if it was loaded first.
	* Added: It's not possible to specify more 'alternate uris' in principal
	  backends.

1.5.1-stable (2011-08-24)
	* Fixed: Issue 137. Hiding action interface in HTML browser for
	  non-collections.
	* Fixed: addressbook-query is now correctly returned from the
	  {DAV:}supported-report-set property.
	* Fixed: Issue 142: Bugs in groupwareserver.php example.
	* Fixed: Issue 139: Rejecting PUT requests with Content-Range.

1.5.0-stable (2011-08-12)
	* Added: CardDAV support.
	* Added: An experimental WebDAV client.
	* Added: MIME-Directory grouping support in the VObject library. This is
	  very useful for people attempting to parse vcards.
	* BC Break: Adding parameters with the VObject libraries now overwrites
	  the previous parameter, rather than just add it. This makes more sense
	  for 99% of the cases.
	* BC Break: lib/Sabre.autoload.php is now removed in favor of
	  lib/Sabre/autoload.php.
	* Deprecated: Sabre_DAV_Directory is now deprecated and will be removed in
	  a future version. Use Sabre_DAV_Collection instead.
	* Deprecated: Sabre_DAV_SimpleDirectory is now deprecated and will be
	  removed in a future version. Use Sabre_DAV_SimpleCollection instead.
	* Fixed: Problem with overriding tablenames for the CalDAV backend.
	* Added: Clark-notation parser to XML utility.
	* Added: unset() support to VObject components.
	* Fixed: Refactored CalDAV property fetching to be faster and simpler.
	* Added: Central string-matcher for CalDAV and CardDAV plugins.
	* Added: i;unicode-casemap support
	* Fixed: VObject bug: wouldn't parse parameters if they weren't specified
	  in uppercase.
	* Fixed: VObject bug: Parameters now behave more like Properties.
	* Fixed: VObject bug: Parameters with no value are now correctly parsed.
	* Changed: If calendars don't specify which components they allow, 'all'
	  components are assumed (e.g.: VEVENT, VTODO, VJOURNAL).
	* Changed: Browser plugin now uses POST variable 'sabreAction' instead of
	  'action' to reduce the chance of collisions.  

1.4.4-stable (2011-07-07)
	* Fixed: Issue 131: Custom CalDAV backends could break in certain cases.
	* Added: The option to override the default tablename all PDO backends
	  use. (Issue 60).
	* Fixed: Issue 124: 'File' authentication backend now takes realm into
	  consideration.
	* Fixed: Sabre_DAV_Property_HrefList now properly deserializes. This
	  allows users to update the {DAV:}group-member-set property.
	* Added: Helper functions for DateTime-values in Sabre_VObject package.
	* Added: VObject library can now automatically map iCalendar properties to
	  custom classes.

1.4.3-stable (2011-04-25)
	* Fixed: Issue 123: Added workaround for Windows 7 UNLOCK bug.
	* Fixed: datatype of lastmodified field in mysql.calendars.sql. Please
	  change the DATETIME field to an INT to ensure this field will work
	  correctly.
	* Change: Sabre_DAV_Property_Principal is now renamed to
	  Sabre_DAVACL_Property_Principal.
	* Added: API level support for ACL HTTP method.
	* Fixed: Bug in serializing {DAV:}acl property.
	* Added: deserializer for {DAV:}resourcetype property.
	* Added: deserializer for {DAV:}acl property.
	* Added: deserializer for {DAV:}principal property.

1.4.2-beta (2011-04-01)
	* Added: It's not possible to disable listing of nodes that are denied
	  read access by ACL.
	* Fixed: Changed a few properties in CalDAV classes from private to
	  protected.
	* Fixed: Issue 119: Terrible things could happen when relying on
	  guessBaseUri, the server was running on the root of the domain and a user
	  tried to access a file ending in .php. This is a slight BC break.
	* Fixed: Issue 118: Lock tokens in If headers without a uri should be
	  treated as the request uri, not 'all relevant uri's.
	* Fixed: Issue 120: PDO backend was incorrectly fetching too much locks in
	  cases where there were similar named locked files in a directory.

1.4.1-beta (2011-02-26)
	* Fixed: Sabre_DAV_Locks_Backend_PDO returned too many locks.
	* Fixed: Sabre_HTTP_Request::getHeader didn't return Content-Type when
	  running on apache, so a few workarounds were added.
	* Change: Slightly changed CalDAV Backend API's, to allow for heavy
	  optimizations. This is non-bc breaking.

1.4.0-beta (2011-02-12)
	* Added: Partly RFC3744 ACL support.
	* Added: Calendar-delegation (caldav-proxy) support. 
	* BC break: In order to fix Issue 99, a new argument had to be added to
	  Sabre_DAV_Locks_Backend_*::getLocks classes. Consult the classes for
	  details.
	* Deprecated: Sabre_DAV_Locks_Backend_FS is now deprecated and will be
	  removed in a later version. Use PDO or the new File class instead. 
	* Deprecated: The Sabre_CalDAV_ICalendarUtil class is now marked
	  deprecated, and will be removed in a future version. Please use
	  Sabre_VObject instead.
	* Removed: All principal-related functionality has been removed from the
	  Sabre_DAV_Auth_Plugin, and moved to the Sabre_DAVACL_Plugin.
	* Added: VObject library, for easy vcard/icalendar parsing using a natural
	  interface.
	* Added: Ability to automatically generate full .ics feeds off calendars.
	  To use: Add the Sabre_CalDAV_ICSExportPlugin, and add ?export to your
	  calendar url.
	* Added: Plugins can now specify a pluginname, for easy access using
	  Sabre_DAV_Server::getPlugin().
	* Added: beforeGetProperties event.
	* Added: updateProperties event.
	* Added: Principal listings and calendar-access can now be done privately,
	  disallowing users from accessing or modifying other users' data. 
	* Added: You can now pass arrays to the Sabre_DAV_Server constructor. If
	  it's an array with node-objects, a Root collection will automatically be
	  created, and the nodes are used as top-level children.
	* Added: The principal base uri is now customizable. It used to be
	  hardcoded to 'principals/[user]'. 
	* Added: getSupportedReportSet method in ServerPlugin class. This allows
	  you to easily specify which reports you're implementing.
	* Added: A '..' link to the HTML browser.
	* Fixed: Issue 99: Locks on child elements were ignored when their parent
	  nodes were deleted. 
	* Fixed: Issue 90: lockdiscovery property and LOCK response now include a
	  {DAV}lockroot element.
	* Fixed: Issue 96: support for 'default' collation in CalDAV text-match
	  filters.
	* Fixed: Issue 102: Ensuring that copy and move with identical source and
	  destination uri's fails.
	* Fixed: Issue 105: Supporting MKCALENDAR with no body.
	* Fixed: Issue 109: Small fixes in Sabre_HTTP_Util.
	* Fixed: Issue 111: Properly catching the ownername in a lock (if it's a
	  string)
	* Fixed: Sabre_DAV_ObjectTree::nodeExist always returned false for the
	  root node.
	* Added: Global way to easily supply new resourcetypes for cetain node
	  classes.
	* Fixed: Issue 59: Allowing the user to override the authentication realm
	  in Sabre_CalDAV_Server.
	* Update: Issue 97: Looser time-range checking if there's a reccurrence
	  rule in an event. This fixes 'missing recurring events'.

1.3.0 (2010-10-14)
	* Added: childExists method to Sabre_DAV_ICollection. This is an api
	  break, so if you implement Sabre_DAV_ICollection directly, add the method.
	* Changed: Almost all HTTP method implementations now take a uri argument,
	  including events. This allows for internal rerouting of certain calls.
	  If you have custom plugins, make sure they use this argument. If they
	  don't, they will likely still work, but it might get in the way of
	  future changes.
	* Changed: All getETag methods MUST now surround the etag with
	  double-quotes. This was a mistake made in all previous SabreDAV
	  versions. If you don't do this, any If-Match, If-None-Match and If:
	  headers using Etags will work incorrectly. (Issue 85). 
	* Added: Sabre_DAV_Auth_Backend_AbstractBasic class, which can be used to
	  easily implement basic authentication.
	* Removed: Sabre_DAV_PermissionDenied class. Use Sabre_DAV_Forbidden
	  instead.
	* Removed: Sabre_DAV_IDirectory interface, use Sabre_DAV_ICollection
	  instead. 
	* Added: Browser plugin now uses {DAV:}displayname if this property is
	  available.
	* Added: Cache layer in the ObjectTree.
	* Added: Tree classes now have a delete and getChildren method.
	* Fixed: If-Modified-Since and If-Unmodified-Since would be incorrect if
	  the date is an exact match.
	* Fixed: Support for multiple ETags in If-Match and If-None-Match headers.
	* Fixed: Improved baseUrl handling.
	* Fixed: Issue 67: Non-seekable stream support in ::put()/::get().
	* Fixed: Issue 65: Invalid dates are now ignored.
	* Updated: Refactoring in Sabre_CalDAV to make everything a bit more
	  ledgable.
	* Fixed: Issue 88, Issue 89: Fixed compatibility for running SabreDAV on 
	   Windows.
	* Fixed: Issue 86: Fixed Content-Range top-boundary from 'file size' to
	  'file size'-1. 

1.2.4 (2010-07-13)
	* Fixed: Issue 62: Guessing baseUrl fails when url contains a
	  query-string.
	* Added: Apache configuration sample for CGI/FastCGI setups.
	* Fixed: Issue 64: Only returning calendar-data when it was actually
	  requested.

1.2.3 (2010-06-26)
	* Fixed: Issue 57: Supporting quotes around etags in If-Match and
	  If-None-Match

1.2.2 (2010-06-21)
	* Updated: SabreDAV now attempts to guess the BaseURI if it's not set.
	* Updated: Better compatibility with BitKinex
	* Fixed: Issue 56: Incorrect behaviour for If-None-Match headers and GET
	  requests.
	* Fixed: Issue with certain encoded paths in Browser Plugin.

1.2.1 (2010-06-07)
	* Fixed: Issue 50, patch by Mattijs Hoitink.
	* Fixed: Issue 51, Adding windows 7 lockfiles to TemporaryFileFilter.
	* Fixed: Issue 38, Allowing custom filters to be added to
	  TemporaryFileFilter.
	* Fixed: Issue 53, ETags in the If: header were always failing. This
	  behaviour is now corrected.
	* Added: Apache Authentication backend, in case authentication through
	  .htaccess is desired.
	* Updated: Small improvements to example files.

1.2.0 (2010-05-24)
	* Fixed: Browser plugin now displays international characters.
	* Changed: More properties in CalDAV classes are now protected instead of
	  private.

1.2.0beta3 (2010-05-14)
	* Fixed: Custom properties were not propertly sent back for allprops
	  requests.
	* Fixed: Issue 49, incorrect parsing of PROPPATCH, affecting Office 2007.
	* Changed: Removed CalDAV items from includes.php, and added a few missing
	  ones.

1.2.0beta2 (2010-05-04)
	* Fixed: Issue 46: Fatal error for some non-existant nodes.
	* Updated: some example sql to include email address.
	* Added: 208 and 508 statuscodes from RFC5842.
	* Added: Apache2 configuration examples

1.2.0beta1 (2010-04-28)
	* Fixed: redundant namespace declaration in resourcetypes.
	* Fixed: 2 locking bugs triggered by litmus when no Sabre_DAV_ILockable
	  interface is used.
	* Changed: using http://sabredav.org/ns for all custom xml properties.
	* Added: email address property to principals.
	* Updated: CalendarObject validation.

1.2.0alpha4 (2010-04-24)
	* Added: Support for If-Range, If-Match, If-None-Match, If-Modified-Since,
	  If-Unmodified-Since.
	* Changed: Brand new build system. Functionality is split up between
	  Sabre, Sabre_HTTP, Sabre_DAV and Sabre_CalDAV packages. In addition to
	  that a new non-pear package will be created with all this functionality
	  combined.
	* Changed: Autoloader moved to Sabre/autoload.php.
	* Changed: The Allow: header is now more accurate, with appropriate HTTP
	  methods per uri. 
	* Changed: Now throwing back Sabre_DAV_Exception_MethodNotAllowed on a few
	  places where Sabre_DAV_Exception_NotImplemented was used.

1.2.0alpha3 (2010-04-20)
	* Update: Complete rewrite of property updating. Now easier to use and 
	  atomic.
	* Fixed: Issue 16, automatically adding trailing / to baseUri.
	* Added: text/plain is used for .txt files in GuessContentType plugin.
	* Added: support for principal-property-search and
	  principal-search-property-set reports.
	* Added: Issue 31: Hiding exception information by default. Can be turned
	  on with the Sabre_DAV_Server::$debugExceptions property.

1.2.0alpha2 (2010-04-08)
	* Added: Calendars are now private and can only be read by the owner.
	* Fixed: double namespace declaration in multistatus responses.
	* Added: MySQL database dumps. MySQL is now also supported next to SQLite. 
	* Added: expand-properties REPORT from RFC 3253.
	* Added: Sabre_DAV_Property_IHref interface for properties exposing urls.
	* Added: Issue 25: Throwing error on broken Finder behaviour.
	* Changed: Authentication backend is now aware of current user.

1.2.0alpha1 (2010-03-31)
	* Fixed: Issue 26: Workaround for broken GVFS behaviour with encoded
	  special characters.
	* Fixed: Issue 34: Incorrect Lock-Token response header for LOCK. Fixes
	  Office 2010 compatibility.
	* Added: Issue 35: SabreDAV version to header to OPTIONS response to ease
	  debugging.
	* Fixed: Issue 36: Incorrect variable name, throwing error in some
	  requests.
	* Fixed: Issue 37: Incorrect smultron regex in temporary filefilter.
	* Fixed: Issue 33: Converting ISO-8859-1 characters to UTF-8.
	* Fixed: Issue 39 & Issue 40: Basename fails on non-utf-8 locales. 
	* Added: More unittests.
	* Added: SabreDAV version to all error responses.
	* Added: URLUtil class for decoding urls.
	* Changed: Now using pear.sabredav.org pear channel.
	* Changed: Sabre_DAV_Server::getCopyAndMoveInfo is now a public method.

1.1.2-alpha (2010-03-18)
	* Added: RFC5397 - current-user-principal support.
	* Fixed: Issue 27: encoding entities in property responses.
	* Added: naturalselection script now allows the user to specify a 'minimum
	  number of bytes' for deletion. This should reduce load due to less
	  crawling
	* Added: Full support for the calendar-query report.
	* Added: More unittests.
	* Added: Support for complex property deserialization through the static 
	  ::unserialize() method.
	* Added: Support for modifying calendar-component-set
	* Fixed: Issue 29: Added TIMEOUT_INFINITE constant

1.1.1-alpha (2010-03-11)
	* Added: RFC5689 - Extended MKCOL support.
	* Fixed: Evolution support for CalDAV.
	* Fixed: PDO-locks backend was pretty much completely broken. This is 
	  100% unittested now.
	* Added: support for ctags.
	* Fixed: Comma's between HTTP methods in 'Allow' method.
	* Changed: default argument for Sabre_DAV_Locks_Backend_FS. This means a
	  datadirectory must always be specified from now on.
	* Changed: Moved Sabre_DAV_Server::parseProps to
	  Sabre_DAV_XMLUtil::parseProperties.
	* Changed: Sabre_DAV_IDirectory is now Sabre_DAV_ICollection.
	* Changed: Sabre_DAV_Exception_PermissionDenied is now
	  Sabre_DAV_Exception_Forbidden.
	* Changed: Sabre_CalDAV_ICalendarCollection is removed.
	* Added: Sabre_DAV_IExtendedCollection.
	* Added: Many more unittests.
	* Added: support for calendar-timezone property.

1.1.0-alpha (2010-03-01)
	* Added: CalDAV - RFC 4791
	* Removed: Sabre_PHP_Exception. PHP has a built-in ErrorException for
	  this.
	* Added: PDO authentication backend.
	* Added: Example sql for auth, caldav, locks for sqlite.
	* Added: Sabre_DAV_Browser_GuessContentType plugin
	* Changed: Authentication plugin refactored, making it possible to
	  implement non-digest authentication.
	* Fixed: Better error display in browser plugin.
	* Added: Support for {DAV:}supported-report-set 
	* Added: XML utility class with helper functions for the WebDAV protocol.
	* Added: Tons of unittests
	* Added: PrincipalCollection and Principal classes
	* Added: Sabre_DAV_Server::getProperties for easy property retrieval
	* Changed: {DAV:}resourceType defaults to 0
	* Changed: Any non-null resourceType now gets a / appended to the href
	  value. Before this was just for {DAV:}collection's, but this is now also
	  the case for for example {DAV:}principal.
	* Changed: The Href property class can now optionally create non-relative
	  uri's.
	* Changed: Sabre_HTTP_Response now returns false if headers are already
	  sent and header-methods are called.
	* Fixed: Issue 19: HEAD requests on Collections
	* Fixed: Issue 21: Typo in Sabre_DAV_Property_Response
	* Fixed: Issue 18: Doesn't work with Evolution Contacts

1.0.5-stable (2010-01-22)
	* Fixed: Fatal error when a malformed url was used for unlocking, in
	  conjuction with Sabre.autoload.php due to a incorrect filename.
	* Fixed: Improved unittests and build system 

1.0.4-stable (2010-01-11)
	* Fixed: needed 2 different releases. One for googlecode and one for
	  pearfarm. This is to retain the old method to install SabreDAV until
	  pearfarm becomes the standard installation method.

1.0.3-stable (2010-01-11)
	* Added: RFC4709 support (davmount)
	* Added: 6 unittests
	* Added: naturalselection. A tool to keep cache directories below a
	  specified theshold.
	* Changed: Now using pearfarm.org channel server.

1.0.1-stable (2009-12-22)
	* Fixed: Issue 15: typos in examples
	* Fixed: Minor pear installation issues

1.0.0-stable (2009-11-02)
	* Added: SimpleDirectory class. This class allows creating static
	  directory structures with ease.
	* Changed: Custom complex properties and exceptions now get an instance of
	  Sabre_DAV_Server as their first argument in serialize()
	* Changed: Href complex property now prepends server's baseUri
	* Changed: delete before an overwriting copy/move is now handles by server
	  class instead of tree classes
	* Changed: events must now explicitly return false to stop execution.
	  Before, execution would be stopped by anything loosely evaluating to
	  false.
	* Changed: the getPropertiesForPath method now takes a different set of
	  arguments, and returns a different response. This allows plugin
	  developers to return statuses for properties other than 200 and 404. The
	  hrefs are now also always calculated relative to the baseUri, and not
	  the uri of the request.
	* Changed: generatePropFindResponse is renamed to generateMultiStatus, and
	  now takes a list of properties similar to the response of
	  getPropertiesForPath. This was also needed to improve flexibility for
	  plugin development.
	* Changed: Auth plugins are no longer included. They were not yet stable
	  quality, so they will probably be reintroduced in a later version.
	* Changed: PROPPATCH also used generateMultiStatus now.
	* Removed: unknownProperties event. This is replaced by the
	  afterGetProperties event, which should provide more flexibility. 
	* Fixed: Only calling getSize() on IFile instances in httpHead()
	* Added: beforeBind event. This is invoked upon file or directory creation
	* Added: beforeWriteContent event, this is invoked by PUT and LOCK on an
	  existing resource.
	* Added: beforeUnbind event. This is invoked right before deletion of any
	  resource.
	* Added: afterGetProperties event. This event can be used to make
	  modifications to property responses.
	* Added: beforeLock and beforeUnlock events.
	* Added: afterBind event.
	* Fixed: Copy and Move could fail in the root directory. This is now
	  fixed.
	* Added: Plugins can now be retrieved by their classname. This is useful
	  for inter-plugin communication.
	* Added: The Auth backend can now return usernames and user-id's.
	* Added: The Auth backend got a getUsers method
	* Added: Sabre_DAV_FSExt_Directory now returns quota info

0.12.1-beta (2009-09-11)
	* Fixed: UNLOCK bug. Unlock didn't work at all

0.12-beta (2009-09-10)
	* Updated: Browser plugin now shows multiple {DAV:}resourcetype values
	  if available.
	* Added: Experimental PDO backend for Locks Manager
	* Fixed: Sending Content-Length: 0 for every empty response. This
	  improves NGinx compatibility.
	* Fixed: Last modification time is reported in UTC timezone. This improves
	  Finder compatibility.

0.11-beta (2009-08-11)
	* Updated: Now in Beta
	* Updated: Pear package no longer includes docs/ directory. These just
	  contained rfc's, which are publically available. This reduces the
	  package from ~800k to ~60k
	* Added: generatePropfindResponse now takes a baseUri argument
	* Added: ResourceType property can now contain multiple resourcetypes.
	* Fixed: Issue 13. 

0.10-alpha (2009-08-03)
	* Added: Plugin to automatically map GET requests to non-files to
	  PROPFIND (Sabre_DAV_Browser_MapGetToPropFind). This should allow 
	  easier debugging of complicated WebDAV setups.
	* Added: Sabre_DAV_Property_Href class. For future use.
	* Added: Ability to choose to use auth-int, auth or both for HTTP Digest
	  authentication. (Issue 11)
	* Changed: Made more methods in Sabre_DAV_Server public.
	* Fixed: TemporaryFileFilter plugin now intercepts HTTP LOCK requests
	  to non-existant files. (Issue 12)
	* Added: Central list of defined xml namespace prefixes. This can reduce
	  Bandwidth and legibility for xml bodies with user-defined namespaces.
	* Added: now a PEAR-compatible package again, thanks to Michael Gauthier
	* Changed: moved default copy and move logic from ObjectTree to Tree class

0.9-alpha (2009-07-21)
	* Changed: Major refactoring, removed most of the logic from the Tree
	  objects. The Server class now directly works with the INode, IFile
	  and IDirectory objects. If you created your own Tree objects,
	  this will most likely break in this release.
	* Changed: Moved all the Locking logic from the Tree and Server classes
	  into a separate plugin.
	* Changed: TemporaryFileFilter is now a plugin.
	* Added: Comes with an autoloader script. This can be used instead of
	  the includer script, and is preferered by some people.
	* Added: AWS Authentication class.
	* Added: simpleserversetup.py script. This will quickly get a fileserver
	  up and running.
	* Added: When subscribing to events, it is now possible to supply a
	  priority. This is for example needed to ensure that the Authentication
	  Plugin is used before any other Plugin.
	* Added: 22 new tests.
	* Added: Users-manager plugin for .htdigest files. Experimental and
	  subject to change.
	* Added: RFC 2324 HTTP 418 status code
	* Fixed: Exclusive locks could in some cases be picked up as shared locks
	* Fixed: Digest auth for non-apache servers had a bug (still not actually
	  tested this well).

0.8-alpha (2009-05-30)
	* Changed: Renamed all exceptions! This is a compatibility break. Every
	  Exception now follows Sabre_DAV_Exception_FileNotFound convention
	  instead of Sabre_DAV_FileNotFoundException.
	* Added: Browser plugin now allows uploading and creating directories
	  straight from the browser.
	* Added: 12 more unittests
	* Fixed: Locking bug, which became prevalent on Windows Vista.
	* Fixed: Netdrive support
	* Fixed: TemporaryFileFilter filtered out too many files. Fixed some
	  of the regexes.
	* Fixed: Added README and ChangeLog to package

0.7-alpha (2009-03-29)
	* Added: System to return complex properties from PROPFIND.
	* Added: support for {DAV:}supportedlock.
	* Added: support for {DAV:}lockdiscovery.
	* Added: 6 new tests.
	* Added: New plugin system.
	* Added: Simple HTML directory plugin, for browser access.
	* Added: Server class now sends back standard pre-condition error xml
	bodies. This was new since RFC4918.
	* Added: Sabre_DAV_Tree_Aggregrate, which can 'host' multiple Tree objects
	into one.
	* Added: simple basis for HTTP REPORT method. This method is not used yet,
	but can be used by plugins to add reports.
	* Changed: ->getSize is only called for files, no longer for collections.
	r303
	* Changed: Sabre_DAV_FilterTree is now Sabre_DAV_Tree_Filter
	* Changed: Sabre_DAV_TemporaryFileFilter is now called
	Sabre_DAV_Tree_TemporaryFileFilter.
	* Changed: removed functions (get(/set)HTTPRequest(/Response)) from Server
	class, and using a public property instead.
	* Fixed: bug related to parsing proppatch and propfind requests. Didn't
	show up in most clients, but it needed fixing regardless. (r255)
	* Fixed: auth-int is now properly supported within HTTP Digest.
	* Fixed: Using application/xml for a mimetype vs. text/xml as per RFC4918
	sec 8.2.
	* Fixed: TemporaryFileFilter now lets through GET's if they actually
	exist on the backend. (r274)
	* FIxed: Some methods didn't get passed through in the FilterTree (r283).
	* Fixed: LockManager is now slightly more complex, Tree classes slightly
	less. (r287)

0.6-alpha (2009-02-16)
	* Added: Now uses streams for files, instead of strings.
	  This means it won't require to hold entire files in memory, which can be
	  an issue if you're dealing with big files. Note that this breaks 
	  compatibility for put() and createFile methods.
	* Added: HTTP Digest Authentication helper class.
	* Added: Support for HTTP Range header
	* Added: Support for ETags within If: headers
	* Added: The API can now return ETags and override the default Content-Type
	* Added: starting with basic framework for unittesting, using PHPUnit.
	* Added: 49 unittests.
	* Added: Abstraction for the HTTP request.
	* Updated: Using Clark Notation for tags in properties. This means tags
	are serialized as {namespace}tagName instead of namespace#tagName
	* Fixed: HTTP_BasicAuth class now works as expected.
	* Fixed: DAV_Server uses / for a default baseUrl.
	* Fixed: Last modification date is no longer ignored in PROPFIND.
	* Fixed: PROPFIND now sends back information about the requestUri even
	  when "Depth: 1" is specified.

0.5-alpha (2009-01-14)
	* Added: Added a very simple example for implementing a mapping to PHP
	  file streams. This should allow easy implementation of for example a
	  WebDAV to FTP proxy.
	* Added: HTTP Basic Authentication helper class.
	* Added: Sabre_HTTP_Reponse class. This centralizes HTTP operations and
	  will be a start towards the creating of a testing framework.
	* Updated: Backwards compatibility break: all require_once() statements
	  are removed
	  from all the files. It is now recommended to use autoloading of 
	  classes, or just including lib/Sabre.includes.php. This fix was made
	  to allow easier integration into applications not using this standard
	  inclusion model.
	* Updated: Better in-file documentation.
	* Updated: Sabre_DAV_Tree can now work with Sabre_DAV_LockManager.
	* Updated: Fixes a shared-lock bug.
	* Updated: Removed ?> from the bottom of each php file.
	* Updated: Split up some operations from Sabre_DAV_Server to
	  Sabre_HTTP_Response.
	* Fixed: examples are now actually included in the pear package.

0.4-alpha (2008-11-05)
	* Passes all litmus tests!
	* Added: more examples
	* Added: Custom property support
	* Added: Shared lock support
	* Added: Depth support to locks
	* Added: Locking on unmapped urls (non-existant nodes)
	* Fixed: Advertising as WebDAV class 3 support

0.3-alpha (2008-06-29) 
	* Fully working in MS Windows clients.
	* Added: temporary file filter: support for smultron files.
	* Added: Phing build scripts 
	* Added: PEAR package 
	* Fixed: MOVE bug identied using finder.
	* Fixed: Using gzuncompress instead of gzdecode in the temporary file
	  filter. This seems more common.

0.2-alpha (2008-05-27) 
	* Somewhat working in Windows clients 
	* Added: Working PROPPATCH method (doesn't support custom properties yet)
	* Added: Temporary filename handling system 
	* Added: Sabre_DAV_IQuota to return quota information
	* Added: PROPFIND now reads the request body and only supplies the
	  requested properties

0.1-alpha (2008-04-04)
	* First release!
	* Passes litmus: basic, http and copymove test.
	* Fully working in Finder and DavFSv2

Project started: 2007-12-13<|MERGE_RESOLUTION|>--- conflicted
+++ resolved
@@ -3,7 +3,6 @@
 	  implement the getSupportedPrivilegeSet method. See website for details.
 	* Added: Ability to create new calendars and addressbooks from within the
 	  browser plugin.
-<<<<<<< HEAD
 	* Changed: beforeCreateFile event now passes data argument by reference.
 	* Added: Ability for plugins to tell the ACL plugin which principal
 	  plugins are searchable.
@@ -12,10 +11,8 @@
 	* Added: [DAVACL] Public 'principalSearch' method on the DAVACL plugin,
 	  which allows for easy searching for principals, based on their
 	  properties.
-=======
 	* Added: Sabre_VObject_Component::getComponents() to return a list of only
 	  components and not properties.
->>>>>>> c9449de1
 
 1.5.4-stable (2011-??-??)
 	* Fixed: GuessContentType plugin now supports mixed case file extensions.
