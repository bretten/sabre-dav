<<<<<<< HEAD
1.8.1-stable (2012-12-01)
	* Includes changes from version 1.7.3.
	* Fixed: Typo in 1.7 migration script caused it to fail.

1.8.0-stable (2012-11-08)
	* The zip release ships with sabre/vobject 2.0.5.
	* BC Break: Moved the entire codebase to PHP namespaces.
	* BC Break: Every backend package (CalDAV, CardDAV, Auth, Locks,
	  Principals) now has consistent naming conventions. There's a
	  BackendInterface, and an AbstractBackend class.
	* BC Break: Changed a bunch of constructor signatures in the CalDAV
	  package, to reduce dependencies on the ACL package.
	* BC Break: Sabre_CalDAV_ISharedCalendar now also has a getShares method,
	  so sharees can figure out who is also on a shared calendar.

	* Added: Sabre_DAVACL_IPrincipalCollection interface, to advertise support
	  for principal-property-search on any node.
	* Added: Simple console script to fire up a fileserver in the current
	  directory using PHP 5.4's built-in webserver.
	* Added: Sharee's can now also read out the list of invites for a shared
	  calendar.
	* Added: The Proxy principal classes now both implement an interface, for
	  greater flexiblity.
=======
1.7.4-stable (????-??-??)
	* Fixed: expand-properties REPORT had incorrect values for the href
	  element.
>>>>>>> e8594114

1.7.3-stable (2012-12-01)
	* The zip release ships with sabre/vobject 2.0.5.
	* Fixed: Removing double slashes from getPropertiesForPath.
	* Change: Marked a few more properties in the CardDAV as protected,
	  instead of private.
	* Fixed: SharingPlugin now plays nicer with other plugins with similar
	  functionality.
	* Fixed: Issue 174. Sending back HTTP/1.0 for requests with this version.

1.7.2-stable (2012-11-08)
	* The zip release ships with sabre/vobject 2.0.5.
	* Added: ACL plugin advertises support for 'calendarserver-principal-
	  property-search'.
	* Fixed: [#153] Allowing for relative http principals in iMip requests.
	* Added: Support for cs:first-name and cs:last-name properties in sharing
	  invites.
	* Fixed: Made a bunch of properties protected, where they were private
	  before.
	* Added: Some non-standard properties for sharing to improve
	  compatibility.
	* Fixed: some bugfixes in postgres sql script.
	* Fixed: When requesting some properties using PROPFIND, they could show
	  up as both '200 Ok' and '403 Forbidden'.
	* Fixed: calendar-proxy principals were not checked for deeper principal
	  membership than 1 level.
	* Fixed: setGroupMemberSet argument now correctly receives relative
	  principal urls, instead of the absolute ones.
	* Fixed: Server class will filter out any bonus properties if any extra
	  were returned. This means the implementor of the IProperty class can be
	  a bit lazier when implementing.

Note: bug numbers after this line refer to Google Code tickets. We're using
github now.

1.7.1-stable (2012-10-07)
	* Fixed: include path problem in the migration script.

1.7.0-stable (2012-10-06)
    * BC Break: The calendarobjects database table has a bunch of new
	  fields, and a migration script is required to ensure everything will
	  keep working. Read the wiki for more details.
	* BC Break: The ICalendar interface now has a new method: calendarQuery.
	* BC Break: In this version a number of classes have been deleted, that
	  have been previously deprecated. Namely:
		- Sabre_DAV_Directory (now: Sabre_DAV_Collection)
		- Sabre_DAV_SimpleDirectory (now: Sabre_DAV_SimpleCollection)
	* BC Break: Sabre_CalDAV_Schedule_IMip::sendMessage now has an extra
	  argument. If you extended this class, you should fix this method. It's
	  only used for informational purposes.
	* BC Break: The DAV: namespace is no longer converted to urn:DAV. This was
	  a workaround for a bug in older PHP versions (pre-5.3).
	* Removed: Sabre.includes.php was deprecated, and is now removed.
	* Removed: Sabre_CalDAV_Server was deprecated, and is now removed. Please
	  use Sabre_DAV_Server and check the examples in the examples/ directory.
	* Changed: The Sabre_VObject library now spawned into it's own project!
	  The VObject library is still included in the SabreDAV zip package.
	* Added: Experimental interfaces to allow implementation of caldav-sharing.
	  Note that no implementation is provided yet, just the api hooks.
	* Added: Free-busy reporting compliant with the caldav-scheduling
	  standard. This allows iCal and other clients to fetch other users'
	  free-busy data.
	* Added: Experimental NotificationSupport interface to add
	  caldav notifications.
	* Added: VCF Export plugin. If enabled, it can generate an export of an
	  entire addressbook.
	* Added: Support for PATCH using a SabreDAV format, to live-patch files.
	* Added: Support for Prefer: return-minimal and Brief: t headers for
	  PROPFIND and PROPPATCH requests.
	* Changed: Responsibility for dealing with the calendar-query is now
	  moved from the CalDAV plugin to the CalDAV backends. This allows for
	  heavy optimizations.
	* Changed: The CalDAV PDO backend is now a lot faster for common
	  calendar queries.
	* Changed: We are now using the composer autoloader.
	* Changed: The CalDAV backend now all implement an interface.
	* Changed: Instead of Sabre_DAV_Property, Sabre_DAV_PropertyInterface is
	  now the basis of every property class.
	* Update: Caching results for principal lookups. This should cut down
	  queries and performance for a number of heavy requests.
	* Update: ObjectTree caches lookups much more aggresively, which will help
	  especially speeding up a bunch of REPORT queries.
	* Added: Support for the schedule-calendar-transp property.
	* Fixed: Marking both the text/calendar and text/x-vcard as UTF-8
	  encoded.
	* Fixed: Workaround for the SOGO connector, as it doesn't understand
	  receiving "text/x-vcard; charset=utf-8" for a contenttype.
	* Added: Sabre_DAV_Client now throws more specific exceptions in cases
	  where we already has an exception class.
	* Added: Sabre_DAV_PartialUpdate. This plugin allows you to use the
	  PATCH method to update parts of a file.
	* Added: Tons of timezone name mappings for Microsoft Exchange.
	* Added: Support for an 'exception' event in the server class.
	* Fixed: Uploaded VCards without a UID are now rejected. (thanks Dominik!)
	* Fixed: Rejecting calendar objects if they are not in the
	  supported-calendar-component list. (thanks Armin!)
	* Fixed: Issue 219: serialize() now reorders correctly.
	* Fixed: Sabre_DAV_XMLUtil no longer returns empty $dom->childNodes
	  if there is whitespace in $dom.
	* Fixed: Returning 409 Conflict instead of 500 when an attempt is made to
	  create a file as a child of something that's not a collection.
	* Fixed: Issue 237: xml-encoding values in SabreDAV error responses.
	* Fixed: Returning 403, instead of 501 when an unknown REPORT is
	  requested.
	* Fixed: Postfixing slash on {DAV:}owner properties.
	* Fixed: Several embarrassing spelling mistakes in docblocks.

1.6.5-stable (2012-10-04)
	* Fixed: Workaround for line-ending bug OS X 10.8 addressbook has.
	* Added: Ability to allow users to set SSL certificates for the Client
	  class. (Thanks schiesbn!).
	* Fixed: Directory indexes with lots of nodes should be a lot faster.
	* Fixed: Issue 235: E_NOTICE thrown when doing a propfind request with
	  Sabre_DAV_Client, and no valid properties are returned.
	* Fixed: Issue with filtering on alarms in tasks.

1.6.4-stable (2012-08-02)
	* Fixed: Issue 220: Calendar-query filters may fail when filtering on
	  alarms, if an overridden event has it's alarm removed.
	* Fixed: Compatibility for OS/X 10.8 iCal in the IMipHandler.
	* Fixed: Issue 222: beforeWriteContent shouldn't be called for lock
	  requests.
	* Fixed: Problem with POST requests to the outbox if mailto: was not lower
	  cased.
	* Fixed: Yearly recurrence rule expansion on leap-days no behaves
	  correctly.
	* Fixed: Correctly checking if recurring, all-day events with no dtstart
	  fall in a timerange if the start of the time-range exceeds the start of
	  the instance of an event, but not the end.
	* Fixed: All-day recurring events wouldn't match if an occurence ended
	  exactly on the start of a time-range.
	* Fixed: HTTP basic auth did not correctly deal with passwords containing
	  colons on some servers.
	* Fixed: Issue 228: DTEND is now non-inclusive for all-day events in the
	  calendar-query REPORT and free-busy calculations.

1.6.3-stable (2012-06-12)
	* Added: It's now possible to specify in Sabre_DAV_Client which type of
	  authentication is to be used.
	* Fixed: Issue 206: Sabre_DAV_Client PUT requests are fixed.
	* Fixed: Issue 205: Parsing an iCalendar 0-second date interval.
	* Fixed: Issue 112: Stronger validation of iCalendar objects. Now making
	  sure every iCalendar object only contains 1 component, and disallowing
	  vcards, forcing every component to have a UID.
	* Fixed: Basic validation for vcards in the CardDAV plugin.
	* Fixed: Issue 213: Workaround for an Evolution bug, that prevented it
	  from updating events.
	* Fixed: Issue 211: A time-limit query on a non-relative alarm trigger in
	  a recurring event could result in an endless loop.
	* Fixed: All uri fields are now a maximum of 200 characters. The Bynari
	  outlook plugin used much longer strings so this should improve
	  compatibility.
	* Fixed: Added a workaround for a bug in KDE 4.8.2 contact syncing. See
	  https://bugs.kde.org/show_bug.cgi?id=300047
	* Fixed: Issue 217: Sabre_DAV_Tree_FileSystem was pretty broken.

1.6.2-stable (2012-04-16)
	* Fixed: Sabre_VObject_Node::$parent should have been public.
	* Fixed: Recurrence rules of events are now taken into consideration when
	  doing time-range queries on alarms.
	* Fixed: Added a workaround for the fact that php's DateInterval cannot
	  parse weeks and days at the same time.
	* Added: Sabre_DAV_Server::$exposeVersion, allowing you to hide SabreDAV's
	  version number from various outputs.
	* Fixed: DTSTART values would be incorrect when expanding events.
	* Fixed: DTSTART and DTEND would be incorrect for expansion of WEEKLY
	  BYDAY recurrences.
	* Fixed: Issue 203: A problem with overridden events hitting the exact
	  date and time of a subsequent event in the recurrence set.
	* Fixed: There was a problem with recurrence rules, for example the 5th
	  tuesday of the month, if this day did not exist.
	* Added: New HTTP status codes from draft-nottingham-http-new-status-04.

1.6.1-stable (2012-03-05)
	* Added: createFile and put() can now return an ETag.
	* Added: Sending back an ETag on for operations on CardDAV backends. This
	  should help with OS X 10.6 Addressbook compatibility.
	* Fixed: Fixed a bug where an infinite loop could occur in the recurrence
	  iterator if the recurrence was YEARLY, with a BYMONTH rule, and either
	  BYDAY or BYMONTHDAY match the first day of the month.
	* Fixed: Events that are excluded using EXDATE are still counted in the
	  COUNT= parameter in the RRULE property.
	* Added: Support for time-range filters on VALARM components.
	* Fixed: Correctly filtering all-day events.
	* Fixed: Sending back correct mimetypes from the browser plugin (thanks
	  Jürgen).
	* Fixed: Issue 195: Sabre_CardDAV pear package had an incorrect dependency.
	* Fixed: Calendardata would be destroyed when performing a MOVE request.

1.6.0-stable (2012-02-22)
	* BC Break: Now requires PHP 5.3
	* BC Break: Any node that implemented Sabre_DAVACL_IACL must now also
	  implement the getSupportedPrivilegeSet method. See website for details.
	* BC Break: Moved functions from Sabre_CalDAV_XMLUtil to
	  Sabre_VObject_DateTimeParser.
	* BC Break: The Sabre_DAVACL_IPrincipalCollection now has two new methods:
	  'searchPrincipals' and 'updatePrincipal'.
	* BC Break: Sabre_DAV_ILockable is removed and all related per-node
	  locking functionality.
	* BC Break: Sabre_DAV_Exception_FileNotFound is now deprecated in favor of
	  Sabre_DAV_Exception_NotFound. The former will be removed in a later
	  version.
	* BC Break: Removed Sabre_CalDAV_ICalendarUtil, use Sabre_VObject instead.
	* BC Break: Sabre_CalDAV_Server is now deprecated, check out the
	  documentation on how to setup a caldav server with just
	  Sabre_DAV_Server.
	* BC Break: Default Principals PDO backend now needs a new field in the
	  'principals' table. See the website for details.
	* Added: Ability to create new calendars and addressbooks from within the
	  browser plugin.
	* Added: Browser plugin: icons for various nodes.
	* Added: Support for FREEBUSY reports!
	* Added: Support for creating principals with admin-level privileges.
	* Added: Possibility to let server send out invitation emails on behalf of
	  CalDAV client, using Sabre_CalDAV_Schedule_IMip.
	* Changed: beforeCreateFile event now passes data argument by reference.
	* Changed: The 'propertyMap' property from Sabre_VObject_Reader, must now
	  be specified in Sabre_VObject_Property::$classMap.
	* Added: Ability for plugins to tell the ACL plugin which principal
	  plugins are searchable.
	* Added: [DAVACL] Per-node overriding of supported privileges. This allows
	  for custom privileges where needed.
	* Added: [DAVACL] Public 'principalSearch' method on the DAVACL plugin,
	  which allows for easy searching for principals, based on their
	  properties.
	* Added: Sabre_VObject_Component::getComponents() to return a list of only
	  components and not properties.
	* Added: An includes.php file in every sub-package (CalDAV, CardDAV, DAV,
	  DAVACL, HTTP, VObject) as an alternative to the autoloader. This often
	  works much faster.
	* Added: Support for the 'Me card', which allows Addressbook.app users
	  specify which vcard is their own.
	* Added: Support for updating principal properties in the DAVACL principal
	  backends.
	* Changed: Major refactoring in the calendar-query REPORT code. Should
	  make things more flexible and correct.
	* Changed: The calendar-proxy-[read|write] principals will now only appear
	  in the tree, if they actually exist in the Principal backend. This should
	  reduce some problems people have been having with this.
	* Changed: Sabre_VObject_Element_* classes are now renamed to
	  Sabre_VObject_Property. Old classes are retained for backwards
	  compatibility, but this will be removed in the future.
	* Added: Sabre_VObject_FreeBusyGenerator to generate free-busy reports
	  based on lists of events.
	* Added: Sabre_VObject_RecurrenceIterator to find all the dates and times
	  for recurring events.
	* Fixed: Issue 97: Correctly handling RRULE for the calendar-query REPORT.
	* Fixed: Issue 154: Encoding of VObject parameters with no value was
	  incorrect.
	* Added: Support for {DAV:}acl-restrictions property from RFC3744.
	* Added: The contentlength for calendar objects can now be supplied by a
	  CalDAV backend, allowing for more optimizations.
	* Fixed: Much faster implementation of Sabre_DAV_URLUtil::encodePath.
	* Fixed: {DAV:}getcontentlength may now be not specified.
	* Fixed: Issue 66: Using rawurldecode instead of urldecode to decode paths
	  from clients. This means that + will now be treated as a literal rather
	  than a space, and this should improve compatibility with the Windows
	  built-in client.
	* Added: Sabre_DAV_Exception_PaymentRequired exception, to emit HTTP 402
	  status codes.
	* Added: Some mysql unique constraints to example files.
	* Fixed: Correctly formatting HTTP dates.
	* Fixed: Issue 94: Sending back Last-Modified header for 304 responses.
	* Added: Sabre_VObject_Component_VEvent, Sabre_VObject_Component_VJournal,
	  Sabre_VObject_Component_VTodo and Sabre_VObject_Component_VCalendar.
	* Changed: Properties are now also automatically mapped to their
	  appropriate classes, if they are created using the add() or __set()
	  methods.
	* Changed: Cloning VObject objects now clones the entire tree, rather than
      just the default shallow copy.
	* Added: Support for recurrence expansion in the CALDAV:calendar-multiget
	  and CALDAV:calendar-query REPORTS.
	* Changed: CalDAV PDO backend now sorts calendars based on the internal
	  'calendarorder' field.
	* Added: Issue 181: Carddav backends may no optionally not supply the carddata in
	  getCards, if etag and size are specified. This may speed up certain
	  requests.
	* Added: More arguments to beforeWriteContent and beforeCreateFile (see
	  WritingPlugins wiki document).
	* Added: Hook for iCalendar validation. This allows us to validate
	  iCalendar objects when they're uploaded. At the moment we're just
	  validating syntax.
	* Added: VObject now support Windows Timezone names correctly (thanks
	  mrpace2).
	* Added: If a timezonename could not be detected, we fall back on the
	  default PHP timezone.
	* Added: Now a Composer package (thanks willdurand).
	* Fixed: Support for \N as a newline character in the VObject reader.
	* Added: afterWriteContent, afterCreateFile and afterUnbind events.
	* Added: Postgresql example files. Not part of the unittests though, so
	  use at your own risk.
	* Fixed: Issue 182: Removed backticks from sql queries, so it will work
	  with Postgres.

1.5.9-stable (2012-04-16)
	* Fixed: Issue with parsing timezone identifiers that were surrounded by
	  quotes. (Fixes emClient compatibility).

1.5.8-stable (2012-02-22)
	* Fixed: Issue 95: Another timezone parsing issue, this time in
	  calendar-query.

1.5.7-stable (2012-02-19)
	* Fixed: VObject properties are now always encoded before components.
	* Fixed: Sabre_DAVACL had issues with multiple levels of privilege
	  aggregration.
	* Changed: Added 'GuessContentType' plugin to fileserver.php example.
	* Fixed: The Browser plugin will now trigger the correct events when
	  creating files.
	* Fixed: The ICSExportPlugin now considers ACL's.
	* Added: Made it optional to supply carddata from an Addressbook backend
	  when requesting getCards. This can make some operations much faster, and
	  could result in much lower memory use.
	* Fixed: Issue 187: Sabre_DAV_UUIDUtil was missing from includes file.
	* Fixed: Issue 191: beforeUnlock was triggered twice.

1.5.6-stable (2012-01-07)
	* Fixed: Issue 174: VObject could break UTF-8 characters.
	* Fixed: pear package installation issues.

1.5.5-stable (2011-12-16)
	* Fixed: CalDAV time-range filter workaround for recurring events.
	* Fixed: Bug in Sabre_DAV_Locks_Backend_File that didn't allow multiple
	  files to be locked at the same time.

1.5.4-stable (2011-10-28)
	* Fixed: GuessContentType plugin now supports mixed case file extensions.
	* Fixed: DATE-TIME encoding was wrong in VObject. (we used 'DATETIME').
	* Changed: Sending back HTTP 204 after a PUT request on an existing resource
	  instead of HTTP 200. This should fix Evolution CardDAV client
	  compatibility.
	* Fixed: Issue 95: Parsing X-LIC-LOCATION if it's available.
	* Added: All VObject elements now have a reference to their parent node.

1.5.3-stable (2011-09-28)
	* Fixed: Sabre_DAV_Collection was missing from the includes file.
	* Fixed: Issue 152. iOS 1.4.2 apparantly requires HTTP/1.1 200 OK to be in
	  uppercase.
	* Fixed: Issue 153: Support for files with mixed newline styles in
	  Sabre_VObject.
	* Fixed: Issue 159: Automatically converting any vcard and icalendardata
	  to UTF-8.
	* Added: Sabre_DAV_SimpleFile class for easy static file creation.
	* Added: Issue 158: Support for the CARDDAV:supported-address-data
	  property.

1.5.2-stable (2011-09-21)
	* Fixed: carddata and calendardata MySQL fields are now of type
	  'mediumblob'. 'TEXT' was too small sometimes to hold all the data.
	* Fixed: {DAV:}supported-report-set is now correctly reporting the reports
	  for IAddressBook.
	* Added: Sabre_VObject_Property::add() to add duplicate parameters to
	  properties.
	* Added: Issue 151: Sabre_CalDAV_ICalendar and Sabre_CalDAV_ICalendarObject
	  interfaces.
	* Fixed: Issue 140: Not returning 201 Created if an event cancelled the
	  creation of a file.
	* Fixed: Issue 150: Faster URLUtil::encodePath() implementation.
	* Fixed: Issue 144: Browser plugin could interfere with
	  TemporaryFileFilterPlugin if it was loaded first.
	* Added: It's not possible to specify more 'alternate uris' in principal
	  backends.

1.5.1-stable (2011-08-24)
	* Fixed: Issue 137. Hiding action interface in HTML browser for
	  non-collections.
	* Fixed: addressbook-query is now correctly returned from the
	  {DAV:}supported-report-set property.
	* Fixed: Issue 142: Bugs in groupwareserver.php example.
	* Fixed: Issue 139: Rejecting PUT requests with Content-Range.

1.5.0-stable (2011-08-12)
	* Added: CardDAV support.
	* Added: An experimental WebDAV client.
	* Added: MIME-Directory grouping support in the VObject library. This is
	  very useful for people attempting to parse vcards.
	* BC Break: Adding parameters with the VObject libraries now overwrites
	  the previous parameter, rather than just add it. This makes more sense
	  for 99% of the cases.
	* BC Break: lib/Sabre.autoload.php is now removed in favor of
	  lib/Sabre/autoload.php.
	* Deprecated: Sabre_DAV_Directory is now deprecated and will be removed in
	  a future version. Use Sabre_DAV_Collection instead.
	* Deprecated: Sabre_DAV_SimpleDirectory is now deprecated and will be
	  removed in a future version. Use Sabre_DAV_SimpleCollection instead.
	* Fixed: Problem with overriding tablenames for the CalDAV backend.
	* Added: Clark-notation parser to XML utility.
	* Added: unset() support to VObject components.
	* Fixed: Refactored CalDAV property fetching to be faster and simpler.
	* Added: Central string-matcher for CalDAV and CardDAV plugins.
	* Added: i;unicode-casemap support
	* Fixed: VObject bug: wouldn't parse parameters if they weren't specified
	  in uppercase.
	* Fixed: VObject bug: Parameters now behave more like Properties.
	* Fixed: VObject bug: Parameters with no value are now correctly parsed.
	* Changed: If calendars don't specify which components they allow, 'all'
	  components are assumed (e.g.: VEVENT, VTODO, VJOURNAL).
	* Changed: Browser plugin now uses POST variable 'sabreAction' instead of
	  'action' to reduce the chance of collisions.

1.4.4-stable (2011-07-07)
	* Fixed: Issue 131: Custom CalDAV backends could break in certain cases.
	* Added: The option to override the default tablename all PDO backends
	  use. (Issue 60).
	* Fixed: Issue 124: 'File' authentication backend now takes realm into
	  consideration.
	* Fixed: Sabre_DAV_Property_HrefList now properly deserializes. This
	  allows users to update the {DAV:}group-member-set property.
	* Added: Helper functions for DateTime-values in Sabre_VObject package.
	* Added: VObject library can now automatically map iCalendar properties to
	  custom classes.

1.4.3-stable (2011-04-25)
	* Fixed: Issue 123: Added workaround for Windows 7 UNLOCK bug.
	* Fixed: datatype of lastmodified field in mysql.calendars.sql. Please
	  change the DATETIME field to an INT to ensure this field will work
	  correctly.
	* Change: Sabre_DAV_Property_Principal is now renamed to
	  Sabre_DAVACL_Property_Principal.
	* Added: API level support for ACL HTTP method.
	* Fixed: Bug in serializing {DAV:}acl property.
	* Added: deserializer for {DAV:}resourcetype property.
	* Added: deserializer for {DAV:}acl property.
	* Added: deserializer for {DAV:}principal property.

1.4.2-beta (2011-04-01)
	* Added: It's not possible to disable listing of nodes that are denied
	  read access by ACL.
	* Fixed: Changed a few properties in CalDAV classes from private to
	  protected.
	* Fixed: Issue 119: Terrible things could happen when relying on
	  guessBaseUri, the server was running on the root of the domain and a user
	  tried to access a file ending in .php. This is a slight BC break.
	* Fixed: Issue 118: Lock tokens in If headers without a uri should be
	  treated as the request uri, not 'all relevant uri's.
	* Fixed: Issue 120: PDO backend was incorrectly fetching too much locks in
	  cases where there were similar named locked files in a directory.

1.4.1-beta (2011-02-26)
	* Fixed: Sabre_DAV_Locks_Backend_PDO returned too many locks.
	* Fixed: Sabre_HTTP_Request::getHeader didn't return Content-Type when
	  running on apache, so a few workarounds were added.
	* Change: Slightly changed CalDAV Backend API's, to allow for heavy
	  optimizations. This is non-bc breaking.

1.4.0-beta (2011-02-12)
	* Added: Partly RFC3744 ACL support.
	* Added: Calendar-delegation (caldav-proxy) support.
	* BC break: In order to fix Issue 99, a new argument had to be added to
	  Sabre_DAV_Locks_Backend_*::getLocks classes. Consult the classes for
	  details.
	* Deprecated: Sabre_DAV_Locks_Backend_FS is now deprecated and will be
	  removed in a later version. Use PDO or the new File class instead.
	* Deprecated: The Sabre_CalDAV_ICalendarUtil class is now marked
	  deprecated, and will be removed in a future version. Please use
	  Sabre_VObject instead.
	* Removed: All principal-related functionality has been removed from the
	  Sabre_DAV_Auth_Plugin, and moved to the Sabre_DAVACL_Plugin.
	* Added: VObject library, for easy vcard/icalendar parsing using a natural
	  interface.
	* Added: Ability to automatically generate full .ics feeds off calendars.
	  To use: Add the Sabre_CalDAV_ICSExportPlugin, and add ?export to your
	  calendar url.
	* Added: Plugins can now specify a pluginname, for easy access using
	  Sabre_DAV_Server::getPlugin().
	* Added: beforeGetProperties event.
	* Added: updateProperties event.
	* Added: Principal listings and calendar-access can now be done privately,
	  disallowing users from accessing or modifying other users' data.
	* Added: You can now pass arrays to the Sabre_DAV_Server constructor. If
	  it's an array with node-objects, a Root collection will automatically be
	  created, and the nodes are used as top-level children.
	* Added: The principal base uri is now customizable. It used to be
	  hardcoded to 'principals/[user]'.
	* Added: getSupportedReportSet method in ServerPlugin class. This allows
	  you to easily specify which reports you're implementing.
	* Added: A '..' link to the HTML browser.
	* Fixed: Issue 99: Locks on child elements were ignored when their parent
	  nodes were deleted.
	* Fixed: Issue 90: lockdiscovery property and LOCK response now include a
	  {DAV}lockroot element.
	* Fixed: Issue 96: support for 'default' collation in CalDAV text-match
	  filters.
	* Fixed: Issue 102: Ensuring that copy and move with identical source and
	  destination uri's fails.
	* Fixed: Issue 105: Supporting MKCALENDAR with no body.
	* Fixed: Issue 109: Small fixes in Sabre_HTTP_Util.
	* Fixed: Issue 111: Properly catching the ownername in a lock (if it's a
	  string)
	* Fixed: Sabre_DAV_ObjectTree::nodeExist always returned false for the
	  root node.
	* Added: Global way to easily supply new resourcetypes for certain node
	  classes.
	* Fixed: Issue 59: Allowing the user to override the authentication realm
	  in Sabre_CalDAV_Server.
	* Update: Issue 97: Looser time-range checking if there's a recurrence
	  rule in an event. This fixes 'missing recurring events'.

1.3.0 (2010-10-14)
	* Added: childExists method to Sabre_DAV_ICollection. This is an api
	  break, so if you implement Sabre_DAV_ICollection directly, add the method.
	* Changed: Almost all HTTP method implementations now take a uri argument,
	  including events. This allows for internal rerouting of certain calls.
	  If you have custom plugins, make sure they use this argument. If they
	  don't, they will likely still work, but it might get in the way of
	  future changes.
	* Changed: All getETag methods MUST now surround the etag with
	  double-quotes. This was a mistake made in all previous SabreDAV
	  versions. If you don't do this, any If-Match, If-None-Match and If:
	  headers using Etags will work incorrectly. (Issue 85).
	* Added: Sabre_DAV_Auth_Backend_AbstractBasic class, which can be used to
	  easily implement basic authentication.
	* Removed: Sabre_DAV_PermissionDenied class. Use Sabre_DAV_Forbidden
	  instead.
	* Removed: Sabre_DAV_IDirectory interface, use Sabre_DAV_ICollection
	  instead.
	* Added: Browser plugin now uses {DAV:}displayname if this property is
	  available.
	* Added: Cache layer in the ObjectTree.
	* Added: Tree classes now have a delete and getChildren method.
	* Fixed: If-Modified-Since and If-Unmodified-Since would be incorrect if
	  the date is an exact match.
	* Fixed: Support for multiple ETags in If-Match and If-None-Match headers.
	* Fixed: Improved baseUrl handling.
	* Fixed: Issue 67: Non-seekable stream support in ::put()/::get().
	* Fixed: Issue 65: Invalid dates are now ignored.
	* Updated: Refactoring in Sabre_CalDAV to make everything a bit more
	  ledgable.
	* Fixed: Issue 88, Issue 89: Fixed compatibility for running SabreDAV on
	   Windows.
	* Fixed: Issue 86: Fixed Content-Range top-boundary from 'file size' to
	  'file size'-1.

1.2.4 (2010-07-13)
	* Fixed: Issue 62: Guessing baseUrl fails when url contains a
	  query-string.
	* Added: Apache configuration sample for CGI/FastCGI setups.
	* Fixed: Issue 64: Only returning calendar-data when it was actually
	  requested.

1.2.3 (2010-06-26)
	* Fixed: Issue 57: Supporting quotes around etags in If-Match and
	  If-None-Match

1.2.2 (2010-06-21)
	* Updated: SabreDAV now attempts to guess the BaseURI if it's not set.
	* Updated: Better compatibility with BitKinex
	* Fixed: Issue 56: Incorrect behaviour for If-None-Match headers and GET
	  requests.
	* Fixed: Issue with certain encoded paths in Browser Plugin.

1.2.1 (2010-06-07)
	* Fixed: Issue 50, patch by Mattijs Hoitink.
	* Fixed: Issue 51, Adding windows 7 lockfiles to TemporaryFileFilter.
	* Fixed: Issue 38, Allowing custom filters to be added to
	  TemporaryFileFilter.
	* Fixed: Issue 53, ETags in the If: header were always failing. This
	  behaviour is now corrected.
	* Added: Apache Authentication backend, in case authentication through
	  .htaccess is desired.
	* Updated: Small improvements to example files.

1.2.0 (2010-05-24)
	* Fixed: Browser plugin now displays international characters.
	* Changed: More properties in CalDAV classes are now protected instead of
	  private.

1.2.0beta3 (2010-05-14)
	* Fixed: Custom properties were not properly sent back for allprops
	  requests.
	* Fixed: Issue 49, incorrect parsing of PROPPATCH, affecting Office 2007.
	* Changed: Removed CalDAV items from includes.php, and added a few missing
	  ones.

1.2.0beta2 (2010-05-04)
	* Fixed: Issue 46: Fatal error for some non-existent nodes.
	* Updated: some example sql to include email address.
	* Added: 208 and 508 statuscodes from RFC5842.
	* Added: Apache2 configuration examples

1.2.0beta1 (2010-04-28)
	* Fixed: redundant namespace declaration in resourcetypes.
	* Fixed: 2 locking bugs triggered by litmus when no Sabre_DAV_ILockable
	  interface is used.
	* Changed: using http://sabredav.org/ns for all custom xml properties.
	* Added: email address property to principals.
	* Updated: CalendarObject validation.

1.2.0alpha4 (2010-04-24)
	* Added: Support for If-Range, If-Match, If-None-Match, If-Modified-Since,
	  If-Unmodified-Since.
	* Changed: Brand new build system. Functionality is split up between
	  Sabre, Sabre_HTTP, Sabre_DAV and Sabre_CalDAV packages. In addition to
	  that a new non-pear package will be created with all this functionality
	  combined.
	* Changed: Autoloader moved to Sabre/autoload.php.
	* Changed: The Allow: header is now more accurate, with appropriate HTTP
	  methods per uri.
	* Changed: Now throwing back Sabre_DAV_Exception_MethodNotAllowed on a few
	  places where Sabre_DAV_Exception_NotImplemented was used.

1.2.0alpha3 (2010-04-20)
	* Update: Complete rewrite of property updating. Now easier to use and
	  atomic.
	* Fixed: Issue 16, automatically adding trailing / to baseUri.
	* Added: text/plain is used for .txt files in GuessContentType plugin.
	* Added: support for principal-property-search and
	  principal-search-property-set reports.
	* Added: Issue 31: Hiding exception information by default. Can be turned
	  on with the Sabre_DAV_Server::$debugExceptions property.

1.2.0alpha2 (2010-04-08)
	* Added: Calendars are now private and can only be read by the owner.
	* Fixed: double namespace declaration in multistatus responses.
	* Added: MySQL database dumps. MySQL is now also supported next to SQLite.
	* Added: expand-properties REPORT from RFC 3253.
	* Added: Sabre_DAV_Property_IHref interface for properties exposing urls.
	* Added: Issue 25: Throwing error on broken Finder behaviour.
	* Changed: Authentication backend is now aware of current user.

1.2.0alpha1 (2010-03-31)
	* Fixed: Issue 26: Workaround for broken GVFS behaviour with encoded
	  special characters.
	* Fixed: Issue 34: Incorrect Lock-Token response header for LOCK. Fixes
	  Office 2010 compatibility.
	* Added: Issue 35: SabreDAV version to header to OPTIONS response to ease
	  debugging.
	* Fixed: Issue 36: Incorrect variable name, throwing error in some
	  requests.
	* Fixed: Issue 37: Incorrect smultron regex in temporary filefilter.
	* Fixed: Issue 33: Converting ISO-8859-1 characters to UTF-8.
	* Fixed: Issue 39 & Issue 40: Basename fails on non-utf-8 locales.
	* Added: More unittests.
	* Added: SabreDAV version to all error responses.
	* Added: URLUtil class for decoding urls.
	* Changed: Now using pear.sabredav.org pear channel.
	* Changed: Sabre_DAV_Server::getCopyAndMoveInfo is now a public method.

1.1.2-alpha (2010-03-18)
	* Added: RFC5397 - current-user-principal support.
	* Fixed: Issue 27: encoding entities in property responses.
	* Added: naturalselection script now allows the user to specify a 'minimum
	  number of bytes' for deletion. This should reduce load due to less
	  crawling
	* Added: Full support for the calendar-query report.
	* Added: More unittests.
	* Added: Support for complex property deserialization through the static
	  ::unserialize() method.
	* Added: Support for modifying calendar-component-set
	* Fixed: Issue 29: Added TIMEOUT_INFINITE constant

1.1.1-alpha (2010-03-11)
	* Added: RFC5689 - Extended MKCOL support.
	* Fixed: Evolution support for CalDAV.
	* Fixed: PDO-locks backend was pretty much completely broken. This is
	  100% unittested now.
	* Added: support for ctags.
	* Fixed: Comma's between HTTP methods in 'Allow' method.
	* Changed: default argument for Sabre_DAV_Locks_Backend_FS. This means a
	  datadirectory must always be specified from now on.
	* Changed: Moved Sabre_DAV_Server::parseProps to
	  Sabre_DAV_XMLUtil::parseProperties.
	* Changed: Sabre_DAV_IDirectory is now Sabre_DAV_ICollection.
	* Changed: Sabre_DAV_Exception_PermissionDenied is now
	  Sabre_DAV_Exception_Forbidden.
	* Changed: Sabre_CalDAV_ICalendarCollection is removed.
	* Added: Sabre_DAV_IExtendedCollection.
	* Added: Many more unittests.
	* Added: support for calendar-timezone property.

1.1.0-alpha (2010-03-01)
	* Note: This version is forked from version 1.0.5, so release dates may be
	  out of order.
	* Added: CalDAV - RFC 4791
	* Removed: Sabre_PHP_Exception. PHP has a built-in ErrorException for
	  this.
	* Added: PDO authentication backend.
	* Added: Example sql for auth, caldav, locks for sqlite.
	* Added: Sabre_DAV_Browser_GuessContentType plugin
	* Changed: Authentication plugin refactored, making it possible to
	  implement non-digest authentication.
	* Fixed: Better error display in browser plugin.
	* Added: Support for {DAV:}supported-report-set
	* Added: XML utility class with helper functions for the WebDAV protocol.
	* Added: Tons of unittests
	* Added: PrincipalCollection and Principal classes
	* Added: Sabre_DAV_Server::getProperties for easy property retrieval
	* Changed: {DAV:}resourceType defaults to 0
	* Changed: Any non-null resourceType now gets a / appended to the href
	  value. Before this was just for {DAV:}collection's, but this is now also
	  the case for for example {DAV:}principal.
	* Changed: The Href property class can now optionally create non-relative
	  uri's.
	* Changed: Sabre_HTTP_Response now returns false if headers are already
	  sent and header-methods are called.
	* Fixed: Issue 19: HEAD requests on Collections
	* Fixed: Issue 21: Typo in Sabre_DAV_Property_Response
	* Fixed: Issue 18: Doesn't work with Evolution Contacts

1.0.15-stable (2010-05-28)
	* Added: Issue 31: Hiding exception information by default. Can be turned
	  on with the Sabre_DAV_Server::$debugExceptions property.
	* Added: Moved autoload from lib/ to lib/Sabre/autoload.php. This is also
	  the case in the upcoming 1.2.0, so it will improve future compatibility.

1.0.14-stable (2010-04-15)
	* Fixed: double namespace declaration in multistatus responses.

1.0.13-stable (2010-03-30)
	* Fixed: Issue 40: Last references to basename/dirname

1.0.12-stable (2010-03-30)
	* Fixed: Issue 37: Incorrect smultron regex in temporary filefilter.
	* Fixed: Issue 26: Workaround for broken GVFS behaviour with encoded
	  special characters.
	* Fixed: Issue 33: Converting ISO-8859-1 characters to UTF-8.
	* Fixed: Issue 39: Basename fails on non-utf-8 locales.
	* Added: More unittests.
	* Added: SabreDAV version to all error responses.
	* Added: URLUtil class for decoding urls.
	* Updated: Now using pear.sabredav.org pear channel.

1.0.11-stable (2010-03-23)
	* Non-public release. This release is identical to 1.0.10, but it is used
	  to test releasing packages to pear.sabredav.org.

1.0.10-stable (2010-03-22)
	* Fixed: Issue 34: Invalid Lock-Token header response.
	* Added: Issue 35: Addign SabreDAV version to HTTP OPTIONS responses.

1.0.9-stable (2010-03-19)
	* Fixed: Issue 27: Entities not being encoded in PROPFIND responses.
	* Fixed: Issue 29: Added missing TIMEOUT_INFINITE constant.

1.0.8-stable (2010-03-03)
	* Fixed: Issue 21: typos causing errors
	* Fixed: Issue 23: Comma's between methods in Allow header.
	* Added: Sabre_DAV_ICollection interface, to aid in future compatibility.
	* Added: Sabre_DAV_Exception_Forbidden exception. This will replace
	  Sabre_DAV_Exception_PermissionDenied in the future, and can already be
	  used to ensure future compatibility.

1.0.7-stable (2010-02-24)
	* Fixed: Issue 19 regression for MS Office

1.0.6-stable (2010-02-23)
	* Fixed: Issue 19: HEAD requests on Collections

1.0.5-stable (2010-01-22)
	* Fixed: Fatal error when a malformed url was used for unlocking, in
	  conjuction with Sabre.autoload.php due to a incorrect filename.
	* Fixed: Improved unittests and build system

1.0.4-stable (2010-01-11)
	* Fixed: needed 2 different releases. One for googlecode and one for
	  pearfarm. This is to retain the old method to install SabreDAV until
	  pearfarm becomes the standard installation method.

1.0.3-stable (2010-01-11)
	* Added: RFC4709 support (davmount)
	* Added: 6 unittests
	* Added: naturalselection. A tool to keep cache directories below a
	  specified theshold.
	* Changed: Now using pearfarm.org channel server.

1.0.1-stable (2009-12-22)
	* Fixed: Issue 15: typos in examples
	* Fixed: Minor pear installation issues

1.0.0-stable (2009-11-02)
	* Added: SimpleDirectory class. This class allows creating static
	  directory structures with ease.
	* Changed: Custom complex properties and exceptions now get an instance of
	  Sabre_DAV_Server as their first argument in serialize()
	* Changed: Href complex property now prepends server's baseUri
	* Changed: delete before an overwriting copy/move is now handles by server
	  class instead of tree classes
	* Changed: events must now explicitly return false to stop execution.
	  Before, execution would be stopped by anything loosely evaluating to
	  false.
	* Changed: the getPropertiesForPath method now takes a different set of
	  arguments, and returns a different response. This allows plugin
	  developers to return statuses for properties other than 200 and 404. The
	  hrefs are now also always calculated relative to the baseUri, and not
	  the uri of the request.
	* Changed: generatePropFindResponse is renamed to generateMultiStatus, and
	  now takes a list of properties similar to the response of
	  getPropertiesForPath. This was also needed to improve flexibility for
	  plugin development.
	* Changed: Auth plugins are no longer included. They were not yet stable
	  quality, so they will probably be reintroduced in a later version.
	* Changed: PROPPATCH also used generateMultiStatus now.
	* Removed: unknownProperties event. This is replaced by the
	  afterGetProperties event, which should provide more flexibility.
	* Fixed: Only calling getSize() on IFile instances in httpHead()
	* Added: beforeBind event. This is invoked upon file or directory creation
	* Added: beforeWriteContent event, this is invoked by PUT and LOCK on an
	  existing resource.
	* Added: beforeUnbind event. This is invoked right before deletion of any
	  resource.
	* Added: afterGetProperties event. This event can be used to make
	  modifications to property responses.
	* Added: beforeLock and beforeUnlock events.
	* Added: afterBind event.
	* Fixed: Copy and Move could fail in the root directory. This is now
	  fixed.
	* Added: Plugins can now be retrieved by their classname. This is useful
	  for inter-plugin communication.
	* Added: The Auth backend can now return usernames and user-id's.
	* Added: The Auth backend got a getUsers method
	* Added: Sabre_DAV_FSExt_Directory now returns quota info

0.12.1-beta (2009-09-11)
	* Fixed: UNLOCK bug. Unlock didn't work at all

0.12-beta (2009-09-10)
	* Updated: Browser plugin now shows multiple {DAV:}resourcetype values
	  if available.
	* Added: Experimental PDO backend for Locks Manager
	* Fixed: Sending Content-Length: 0 for every empty response. This
	  improves NGinx compatibility.
	* Fixed: Last modification time is reported in UTC timezone. This improves
	  Finder compatibility.

0.11-beta (2009-08-11)
	* Updated: Now in Beta
	* Updated: Pear package no longer includes docs/ directory. These just
	  contained rfc's, which are publically available. This reduces the
	  package from ~800k to ~60k
	* Added: generatePropfindResponse now takes a baseUri argument
	* Added: ResourceType property can now contain multiple resourcetypes.
	* Fixed: Issue 13.

0.10-alpha (2009-08-03)
	* Added: Plugin to automatically map GET requests to non-files to
	  PROPFIND (Sabre_DAV_Browser_MapGetToPropFind). This should allow
	  easier debugging of complicated WebDAV setups.
	* Added: Sabre_DAV_Property_Href class. For future use.
	* Added: Ability to choose to use auth-int, auth or both for HTTP Digest
	  authentication. (Issue 11)
	* Changed: Made more methods in Sabre_DAV_Server public.
	* Fixed: TemporaryFileFilter plugin now intercepts HTTP LOCK requests
	  to non-existent files. (Issue 12)
	* Added: Central list of defined xml namespace prefixes. This can reduce
	  Bandwidth and legibility for xml bodies with user-defined namespaces.
	* Added: now a PEAR-compatible package again, thanks to Michael Gauthier
	* Changed: moved default copy and move logic from ObjectTree to Tree class

0.9-alpha (2009-07-21)
	* Changed: Major refactoring, removed most of the logic from the Tree
	  objects. The Server class now directly works with the INode, IFile
	  and IDirectory objects. If you created your own Tree objects,
	  this will most likely break in this release.
	* Changed: Moved all the Locking logic from the Tree and Server classes
	  into a separate plugin.
	* Changed: TemporaryFileFilter is now a plugin.
	* Added: Comes with an autoloader script. This can be used instead of
	  the includer script, and is preferred by some people.
	* Added: AWS Authentication class.
	* Added: simpleserversetup.py script. This will quickly get a fileserver
	  up and running.
	* Added: When subscribing to events, it is now possible to supply a
	  priority. This is for example needed to ensure that the Authentication
	  Plugin is used before any other Plugin.
	* Added: 22 new tests.
	* Added: Users-manager plugin for .htdigest files. Experimental and
	  subject to change.
	* Added: RFC 2324 HTTP 418 status code
	* Fixed: Exclusive locks could in some cases be picked up as shared locks
	* Fixed: Digest auth for non-apache servers had a bug (still not actually
	  tested this well).

0.8-alpha (2009-05-30)
	* Changed: Renamed all exceptions! This is a compatibility break. Every
	  Exception now follows Sabre_DAV_Exception_FileNotFound convention
	  instead of Sabre_DAV_FileNotFoundException.
	* Added: Browser plugin now allows uploading and creating directories
	  straight from the browser.
	* Added: 12 more unittests
	* Fixed: Locking bug, which became prevalent on Windows Vista.
	* Fixed: Netdrive support
	* Fixed: TemporaryFileFilter filtered out too many files. Fixed some
	  of the regexes.
	* Fixed: Added README and ChangeLog to package

0.7-alpha (2009-03-29)
	* Added: System to return complex properties from PROPFIND.
	* Added: support for {DAV:}supportedlock.
	* Added: support for {DAV:}lockdiscovery.
	* Added: 6 new tests.
	* Added: New plugin system.
	* Added: Simple HTML directory plugin, for browser access.
	* Added: Server class now sends back standard pre-condition error xml
	bodies. This was new since RFC4918.
	* Added: Sabre_DAV_Tree_Aggregrate, which can 'host' multiple Tree objects
	into one.
	* Added: simple basis for HTTP REPORT method. This method is not used yet,
	but can be used by plugins to add reports.
	* Changed: ->getSize is only called for files, no longer for collections.
	r303
	* Changed: Sabre_DAV_FilterTree is now Sabre_DAV_Tree_Filter
	* Changed: Sabre_DAV_TemporaryFileFilter is now called
	Sabre_DAV_Tree_TemporaryFileFilter.
	* Changed: removed functions (get(/set)HTTPRequest(/Response)) from Server
	class, and using a public property instead.
	* Fixed: bug related to parsing proppatch and propfind requests. Didn't
	show up in most clients, but it needed fixing regardless. (r255)
	* Fixed: auth-int is now properly supported within HTTP Digest.
	* Fixed: Using application/xml for a mimetype vs. text/xml as per RFC4918
	sec 8.2.
	* Fixed: TemporaryFileFilter now lets through GET's if they actually
	exist on the backend. (r274)
	* FIxed: Some methods didn't get passed through in the FilterTree (r283).
	* Fixed: LockManager is now slightly more complex, Tree classes slightly
	less. (r287)

0.6-alpha (2009-02-16)
	* Added: Now uses streams for files, instead of strings.
	  This means it won't require to hold entire files in memory, which can be
	  an issue if you're dealing with big files. Note that this breaks
	  compatibility for put() and createFile methods.
	* Added: HTTP Digest Authentication helper class.
	* Added: Support for HTTP Range header
	* Added: Support for ETags within If: headers
	* Added: The API can now return ETags and override the default Content-Type
	* Added: starting with basic framework for unittesting, using PHPUnit.
	* Added: 49 unittests.
	* Added: Abstraction for the HTTP request.
	* Updated: Using Clark Notation for tags in properties. This means tags
	are serialized as {namespace}tagName instead of namespace#tagName
	* Fixed: HTTP_BasicAuth class now works as expected.
	* Fixed: DAV_Server uses / for a default baseUrl.
	* Fixed: Last modification date is no longer ignored in PROPFIND.
	* Fixed: PROPFIND now sends back information about the requestUri even
	  when "Depth: 1" is specified.

0.5-alpha (2009-01-14)
	* Added: Added a very simple example for implementing a mapping to PHP
	  file streams. This should allow easy implementation of for example a
	  WebDAV to FTP proxy.
	* Added: HTTP Basic Authentication helper class.
	* Added: Sabre_HTTP_Response class. This centralizes HTTP operations and
	  will be a start towards the creating of a testing framework.
	* Updated: Backwards compatibility break: all require_once() statements
	  are removed
	  from all the files. It is now recommended to use autoloading of
	  classes, or just including lib/Sabre.includes.php. This fix was made
	  to allow easier integration into applications not using this standard
	  inclusion model.
	* Updated: Better in-file documentation.
	* Updated: Sabre_DAV_Tree can now work with Sabre_DAV_LockManager.
	* Updated: Fixes a shared-lock bug.
	* Updated: Removed ?> from the bottom of each php file.
	* Updated: Split up some operations from Sabre_DAV_Server to
	  Sabre_HTTP_Response.
	* Fixed: examples are now actually included in the pear package.

0.4-alpha (2008-11-05)
	* Passes all litmus tests!
	* Added: more examples
	* Added: Custom property support
	* Added: Shared lock support
	* Added: Depth support to locks
	* Added: Locking on unmapped urls (non-existent nodes)
	* Fixed: Advertising as WebDAV class 3 support

0.3-alpha (2008-06-29)
	* Fully working in MS Windows clients.
	* Added: temporary file filter: support for smultron files.
	* Added: Phing build scripts
	* Added: PEAR package
	* Fixed: MOVE bug identified using finder.
	* Fixed: Using gzuncompress instead of gzdecode in the temporary file
	  filter. This seems more common.

0.2-alpha (2008-05-27)
	* Somewhat working in Windows clients
	* Added: Working PROPPATCH method (doesn't support custom properties yet)
	* Added: Temporary filename handling system
	* Added: Sabre_DAV_IQuota to return quota information
	* Added: PROPFIND now reads the request body and only supplies the
	  requested properties

0.1-alpha (2008-04-04)
	* First release!
	* Passes litmus: basic, http and copymove test.
	* Fully working in Finder and DavFSv2

Project started: 2007-12-13<|MERGE_RESOLUTION|>--- conflicted
+++ resolved
@@ -1,4 +1,6 @@
-<<<<<<< HEAD
+1.8.2-stable (????-??-??)
+	* Includes changes from version 1.7.4.
+
 1.8.1-stable (2012-12-01)
 	* Includes changes from version 1.7.3.
 	* Fixed: Typo in 1.7 migration script caused it to fail.
@@ -22,11 +24,10 @@
 	  calendar.
 	* Added: The Proxy principal classes now both implement an interface, for
 	  greater flexiblity.
-=======
+
 1.7.4-stable (????-??-??)
 	* Fixed: expand-properties REPORT had incorrect values for the href
 	  element.
->>>>>>> e8594114
 
 1.7.3-stable (2012-12-01)
 	* The zip release ships with sabre/vobject 2.0.5.
