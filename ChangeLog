--- conflicted
+++ resolved
@@ -1,5 +1,5 @@
-<<<<<<< HEAD
-1.7.6-stable (????-??-??)
+1.7.6-stable (2013-04-13)
+	* The zip release ships with sabre/vobject 2.0.7.
 	* Fixed: vcardurl in database schema can now hold 255 characters instead
 	  of 80 (which is often way to small).
 	* Fixed: The browser plugin potentially allowed people to open any
@@ -138,10 +138,7 @@
 	* Fixed: Postfixing slash on {DAV:}owner properties.
 	* Fixed: Several embarrassing spelling mistakes in docblocks.
 
-1.6.8-stable (????-??-??)
-=======
 1.6.8-stable (2013-04-13)
->>>>>>> a01e8a68
 	* Fixed: vcardurl in database schema can now hold 255 characters instead
 	  of 80 (which is often way to small).
 	* Fixed: The browser plugin potentially allowed people to open any
