<<<<<<< HEAD
1.6.0-alpha1 (201?-??-??)
	* BC Break: Now requires PHP 5.3
	* BC Break: Any node that implemented Sabre_DAVACL_IACL must now also
	  implement the getSupportedPrivilegeSet method. See website for details.
	* BC Break: Moved functions from Sabre_CalDAV_XMLUtil to
	  Sabre_VObject_DateTimeParser.
	* BC Break: The Sabre_DAVACL_IPrincipalCollection now has a new method:
	  'searchPrincipals'.
	* BC Break: Sabre_DAV_ILockable is removed and all related per-node
	  locking functionality.
	* BC Break: Sabre_DAV_Exception_FileNotFound is now deprecated in favor of
	  Sabre_DAV_Exception_NotFound. The former will be removed in a later
	  version.
	* Added: Ability to create new calendars and addressbooks from within the
	  browser plugin.
	* Added: Browser plugin: icons for various nodes.
	* Added: Support for FREEBUSY reports!
	* Added: Support for creating principals with admin-level privileges.
	* Changed: beforeCreateFile event now passes data argument by reference.
	* Changed: The 'propertyMap' property from Sabre_VObject_Reader, must now
	  be specified in Sabre_VObject_Property::$classMap.
	* Added: Ability for plugins to tell the ACL plugin which principal
	  plugins are searchable.
	* Added: [DAVACL] Per-node overriding of supported privileges. This allows
	  for custom privileges where needed.
	* Added: [DAVACL] Public 'principalSearch' method on the DAVACL plugin,
	  which allows for easy searching for principals, based on their
	  properties.
	* Added: Sabre_VObject_Component::getComponents() to return a list of only
	  components and not properties.
	* Added: An includes.php file in every sub-package (CalDAV, CardDAV, DAV,
	  DAVACL, HTTP, VObject) as an alternative to the autoloader. This often
	  works much faster.
	* Changed: Major refactoring in the calendar-query REPORT code. Should
	  make things more flexible and correct.
	* Changed: The calendar-proxy-[read|write] principals will now only appear
	  in the tree, if they actually exist in the Principal backend. This should
	  reduce some problems people have been having with this.
	* Changed: Sabre_VObject_Element_* classes are now renamed to
	  Sabre_VObject_Property. Old classes are retained for backwards
	  compatibility, but this will be removed in the future.
	* Added: Sabre_VObject_FreeBusyGenerator to generate free-busy reports
	  based on lists of events.
	* Added: Sabre_VObject_RecurrenceIterator to find all the dates and times
	  for recurring events.
	* Fixed: Issue 97: Correctly handling RRULE for the calendar-query REPORT.
	* Fixed: Issue 154: Encoding of VObject parameters with no value was
	  incorrect.
	* Added: Support for {DAV:}acl-restrictions property from RFC3744.
	* Added: The contentlength for calendar objects can now be supplied by a
	  CalDAV backend, allowing for more optimizations.
	* Fixed: Much faster implementation of Sabre_DAV_URLUtil::encodePath.
	* Fixed: {DAV:}getcontentlength may now be not specified.
	* Fixed: Issue 66: Using rawurldecode instead of urldecode to decode paths
	  from clients. This means that + will now be treated as a literal rather
	  than a space, and this should improve compatibility with the Windows
	  built-in client.
	* Added: Sabre_DAV_Exception_PaymentRequired exception, to emit HTTP 402
	  status codes.
	* Added: Some mysql unique constraints to example files.
	* Fixed: Correctly formatting HTTP dates.
	* Fixed: Issue 94: Sending back Last-Modified header for 304 responses.
	* Added: Sabre_VObject_Component_VEvent, Sabre_VObject_Component_VJournal,
	  Sabre_VObject_Component_VTodo and Sabre_VObject_Component_VCalendar.
	* Changed: Properties are now also automatically mapped to their
	  appropriate classes, if they are created using the add() or __set()
	  methods. 
	* Changed: Cloning VObject objects now clones the entire tree, rather than
      just the default shallow copy.
	* Added: Support for recurrence expansion in the CALDAV:calendar-multiget
	  and CALDAV:calendar-query REPORTS.
	* Changed: CalDAV PDO backend now sorts calendars based on the internal
	  'calendarorder' field.
	* Added: Issue 181: Carddav backends may no optionally not supply the carddata in
	  getCards, if etag and size are specified. This may speed up certain
	  requests.
=======
1.5.7-stable (2012-??-??)
	* Fixed: VObject properties are now always encoded before components.
>>>>>>> 76114b36

1.5.6-stable (2012-01-07)
	* Fixed: Issue 174: VObject could break UTF-8 characters.
	* Fixed: pear package installation issues.

1.5.5-stable (2011-12-16)
	* Fixed: CalDAV time-range filter workaround for recurring events.
	* Fixed: Bug in Sabre_DAV_Locks_Backend_File that didn't allow multiple
	  files to be locked at the same time.

1.5.4-stable (2011-10-28)
	* Fixed: GuessContentType plugin now supports mixed case file extensions.
	* Fixed: DATE-TIME encoding was wrong in VObject. (we used 'DATETIME').
	* Changed: Sending back HTTP 204 after a PUT request on an existing resource
	  instead of HTTP 200. This should fix Evolution CardDAV client
	  compatibility.
	* Fixed: Issue 95: Parsing X-LIC-LOCATION if it's available.
	* Added: All VObject elements now have a reference to their parent node.

1.5.3-stable (2011-09-28)
	* Fixed: Sabre_DAV_Collection was missing from the includes file.
	* Fixed: Issue 152. iOS 1.4.2 apparantly requires HTTP/1.1 200 OK to be in
	  uppercase.
	* Fixed: Issue 153: Support for files with mixed newline styles in
	  Sabre_VObject.
	* Fixed: Issue 159: Automatically converting any vcard and icalendardata
	  to UTF-8.
	* Added: Sabre_DAV_SimpleFile class for easy static file creation.
	* Added: Issue 158: Support for the CARDDAV:supported-address-data
	  property.

1.5.2-stable (2011-09-21)
	* Fixed: carddata and calendardata MySQL fields are now of type
	  'mediumblob'. 'TEXT' was too small sometimes to hold all the data.
	* Fixed: {DAV:}supported-report-set is now correctly reporting the reports
	  for IAddressBook.
	* Added: Sabre_VObject_Property::add() to add duplicate parameters to
	  properties.
	* Added: Issue 151: Sabre_CalDAV_ICalendar and Sabre_CalDAV_ICalendarObject
	  interfaces.
	* Fixed: Issue 140: Not returning 201 Created if an event cancelled the
	  creation of a file.
	* Fixed: Issue 150: Faster URLUtil::encodePath() implementation.
	* Fixed: Issue 144: Browser plugin could interfere with
	  TemporaryFileFilterPlugin if it was loaded first.
	* Added: It's not possible to specify more 'alternate uris' in principal
	  backends.

1.5.1-stable (2011-08-24)
	* Fixed: Issue 137. Hiding action interface in HTML browser for
	  non-collections.
	* Fixed: addressbook-query is now correctly returned from the
	  {DAV:}supported-report-set property.
	* Fixed: Issue 142: Bugs in groupwareserver.php example.
	* Fixed: Issue 139: Rejecting PUT requests with Content-Range.

1.5.0-stable (2011-08-12)
	* Added: CardDAV support.
	* Added: An experimental WebDAV client.
	* Added: MIME-Directory grouping support in the VObject library. This is
	  very useful for people attempting to parse vcards.
	* BC Break: Adding parameters with the VObject libraries now overwrites
	  the previous parameter, rather than just add it. This makes more sense
	  for 99% of the cases.
	* BC Break: lib/Sabre.autoload.php is now removed in favor of
	  lib/Sabre/autoload.php.
	* Deprecated: Sabre_DAV_Directory is now deprecated and will be removed in
	  a future version. Use Sabre_DAV_Collection instead.
	* Deprecated: Sabre_DAV_SimpleDirectory is now deprecated and will be
	  removed in a future version. Use Sabre_DAV_SimpleCollection instead.
	* Fixed: Problem with overriding tablenames for the CalDAV backend.
	* Added: Clark-notation parser to XML utility.
	* Added: unset() support to VObject components.
	* Fixed: Refactored CalDAV property fetching to be faster and simpler.
	* Added: Central string-matcher for CalDAV and CardDAV plugins.
	* Added: i;unicode-casemap support
	* Fixed: VObject bug: wouldn't parse parameters if they weren't specified
	  in uppercase.
	* Fixed: VObject bug: Parameters now behave more like Properties.
	* Fixed: VObject bug: Parameters with no value are now correctly parsed.
	* Changed: If calendars don't specify which components they allow, 'all'
	  components are assumed (e.g.: VEVENT, VTODO, VJOURNAL).
	* Changed: Browser plugin now uses POST variable 'sabreAction' instead of
	  'action' to reduce the chance of collisions.

1.4.4-stable (2011-07-07)
	* Fixed: Issue 131: Custom CalDAV backends could break in certain cases.
	* Added: The option to override the default tablename all PDO backends
	  use. (Issue 60).
	* Fixed: Issue 124: 'File' authentication backend now takes realm into
	  consideration.
	* Fixed: Sabre_DAV_Property_HrefList now properly deserializes. This
	  allows users to update the {DAV:}group-member-set property.
	* Added: Helper functions for DateTime-values in Sabre_VObject package.
	* Added: VObject library can now automatically map iCalendar properties to
	  custom classes.

1.4.3-stable (2011-04-25)
	* Fixed: Issue 123: Added workaround for Windows 7 UNLOCK bug.
	* Fixed: datatype of lastmodified field in mysql.calendars.sql. Please
	  change the DATETIME field to an INT to ensure this field will work
	  correctly.
	* Change: Sabre_DAV_Property_Principal is now renamed to
	  Sabre_DAVACL_Property_Principal.
	* Added: API level support for ACL HTTP method.
	* Fixed: Bug in serializing {DAV:}acl property.
	* Added: deserializer for {DAV:}resourcetype property.
	* Added: deserializer for {DAV:}acl property.
	* Added: deserializer for {DAV:}principal property.

1.4.2-beta (2011-04-01)
	* Added: It's not possible to disable listing of nodes that are denied
	  read access by ACL.
	* Fixed: Changed a few properties in CalDAV classes from private to
	  protected.
	* Fixed: Issue 119: Terrible things could happen when relying on
	  guessBaseUri, the server was running on the root of the domain and a user
	  tried to access a file ending in .php. This is a slight BC break.
	* Fixed: Issue 118: Lock tokens in If headers without a uri should be
	  treated as the request uri, not 'all relevant uri's.
	* Fixed: Issue 120: PDO backend was incorrectly fetching too much locks in
	  cases where there were similar named locked files in a directory.

1.4.1-beta (2011-02-26)
	* Fixed: Sabre_DAV_Locks_Backend_PDO returned too many locks.
	* Fixed: Sabre_HTTP_Request::getHeader didn't return Content-Type when
	  running on apache, so a few workarounds were added.
	* Change: Slightly changed CalDAV Backend API's, to allow for heavy
	  optimizations. This is non-bc breaking.

1.4.0-beta (2011-02-12)
	* Added: Partly RFC3744 ACL support.
	* Added: Calendar-delegation (caldav-proxy) support.
	* BC break: In order to fix Issue 99, a new argument had to be added to
	  Sabre_DAV_Locks_Backend_*::getLocks classes. Consult the classes for
	  details.
	* Deprecated: Sabre_DAV_Locks_Backend_FS is now deprecated and will be
	  removed in a later version. Use PDO or the new File class instead.
	* Deprecated: The Sabre_CalDAV_ICalendarUtil class is now marked
	  deprecated, and will be removed in a future version. Please use
	  Sabre_VObject instead.
	* Removed: All principal-related functionality has been removed from the
	  Sabre_DAV_Auth_Plugin, and moved to the Sabre_DAVACL_Plugin.
	* Added: VObject library, for easy vcard/icalendar parsing using a natural
	  interface.
	* Added: Ability to automatically generate full .ics feeds off calendars.
	  To use: Add the Sabre_CalDAV_ICSExportPlugin, and add ?export to your
	  calendar url.
	* Added: Plugins can now specify a pluginname, for easy access using
	  Sabre_DAV_Server::getPlugin().
	* Added: beforeGetProperties event.
	* Added: updateProperties event.
	* Added: Principal listings and calendar-access can now be done privately,
	  disallowing users from accessing or modifying other users' data.
	* Added: You can now pass arrays to the Sabre_DAV_Server constructor. If
	  it's an array with node-objects, a Root collection will automatically be
	  created, and the nodes are used as top-level children.
	* Added: The principal base uri is now customizable. It used to be
	  hardcoded to 'principals/[user]'.
	* Added: getSupportedReportSet method in ServerPlugin class. This allows
	  you to easily specify which reports you're implementing.
	* Added: A '..' link to the HTML browser.
	* Fixed: Issue 99: Locks on child elements were ignored when their parent
	  nodes were deleted.
	* Fixed: Issue 90: lockdiscovery property and LOCK response now include a
	  {DAV}lockroot element.
	* Fixed: Issue 96: support for 'default' collation in CalDAV text-match
	  filters.
	* Fixed: Issue 102: Ensuring that copy and move with identical source and
	  destination uri's fails.
	* Fixed: Issue 105: Supporting MKCALENDAR with no body.
	* Fixed: Issue 109: Small fixes in Sabre_HTTP_Util.
	* Fixed: Issue 111: Properly catching the ownername in a lock (if it's a
	  string)
	* Fixed: Sabre_DAV_ObjectTree::nodeExist always returned false for the
	  root node.
	* Added: Global way to easily supply new resourcetypes for certain node
	  classes.
	* Fixed: Issue 59: Allowing the user to override the authentication realm
	  in Sabre_CalDAV_Server.
	* Update: Issue 97: Looser time-range checking if there's a recurrence
	  rule in an event. This fixes 'missing recurring events'.

1.3.0 (2010-10-14)
	* Added: childExists method to Sabre_DAV_ICollection. This is an api
	  break, so if you implement Sabre_DAV_ICollection directly, add the method.
	* Changed: Almost all HTTP method implementations now take a uri argument,
	  including events. This allows for internal rerouting of certain calls.
	  If you have custom plugins, make sure they use this argument. If they
	  don't, they will likely still work, but it might get in the way of
	  future changes.
	* Changed: All getETag methods MUST now surround the etag with
	  double-quotes. This was a mistake made in all previous SabreDAV
	  versions. If you don't do this, any If-Match, If-None-Match and If:
	  headers using Etags will work incorrectly. (Issue 85).
	* Added: Sabre_DAV_Auth_Backend_AbstractBasic class, which can be used to
	  easily implement basic authentication.
	* Removed: Sabre_DAV_PermissionDenied class. Use Sabre_DAV_Forbidden
	  instead.
	* Removed: Sabre_DAV_IDirectory interface, use Sabre_DAV_ICollection
	  instead.
	* Added: Browser plugin now uses {DAV:}displayname if this property is
	  available.
	* Added: Cache layer in the ObjectTree.
	* Added: Tree classes now have a delete and getChildren method.
	* Fixed: If-Modified-Since and If-Unmodified-Since would be incorrect if
	  the date is an exact match.
	* Fixed: Support for multiple ETags in If-Match and If-None-Match headers.
	* Fixed: Improved baseUrl handling.
	* Fixed: Issue 67: Non-seekable stream support in ::put()/::get().
	* Fixed: Issue 65: Invalid dates are now ignored.
	* Updated: Refactoring in Sabre_CalDAV to make everything a bit more
	  ledgable.
	* Fixed: Issue 88, Issue 89: Fixed compatibility for running SabreDAV on
	   Windows.
	* Fixed: Issue 86: Fixed Content-Range top-boundary from 'file size' to
	  'file size'-1.

1.2.4 (2010-07-13)
	* Fixed: Issue 62: Guessing baseUrl fails when url contains a
	  query-string.
	* Added: Apache configuration sample for CGI/FastCGI setups.
	* Fixed: Issue 64: Only returning calendar-data when it was actually
	  requested.

1.2.3 (2010-06-26)
	* Fixed: Issue 57: Supporting quotes around etags in If-Match and
	  If-None-Match

1.2.2 (2010-06-21)
	* Updated: SabreDAV now attempts to guess the BaseURI if it's not set.
	* Updated: Better compatibility with BitKinex
	* Fixed: Issue 56: Incorrect behaviour for If-None-Match headers and GET
	  requests.
	* Fixed: Issue with certain encoded paths in Browser Plugin.

1.2.1 (2010-06-07)
	* Fixed: Issue 50, patch by Mattijs Hoitink.
	* Fixed: Issue 51, Adding windows 7 lockfiles to TemporaryFileFilter.
	* Fixed: Issue 38, Allowing custom filters to be added to
	  TemporaryFileFilter.
	* Fixed: Issue 53, ETags in the If: header were always failing. This
	  behaviour is now corrected.
	* Added: Apache Authentication backend, in case authentication through
	  .htaccess is desired.
	* Updated: Small improvements to example files.

1.2.0 (2010-05-24)
	* Fixed: Browser plugin now displays international characters.
	* Changed: More properties in CalDAV classes are now protected instead of
	  private.

1.2.0beta3 (2010-05-14)
	* Fixed: Custom properties were not properly sent back for allprops
	  requests.
	* Fixed: Issue 49, incorrect parsing of PROPPATCH, affecting Office 2007.
	* Changed: Removed CalDAV items from includes.php, and added a few missing
	  ones.

1.2.0beta2 (2010-05-04)
	* Fixed: Issue 46: Fatal error for some non-existent nodes.
	* Updated: some example sql to include email address.
	* Added: 208 and 508 statuscodes from RFC5842.
	* Added: Apache2 configuration examples

1.2.0beta1 (2010-04-28)
	* Fixed: redundant namespace declaration in resourcetypes.
	* Fixed: 2 locking bugs triggered by litmus when no Sabre_DAV_ILockable
	  interface is used.
	* Changed: using http://sabredav.org/ns for all custom xml properties.
	* Added: email address property to principals.
	* Updated: CalendarObject validation.

1.2.0alpha4 (2010-04-24)
	* Added: Support for If-Range, If-Match, If-None-Match, If-Modified-Since,
	  If-Unmodified-Since.
	* Changed: Brand new build system. Functionality is split up between
	  Sabre, Sabre_HTTP, Sabre_DAV and Sabre_CalDAV packages. In addition to
	  that a new non-pear package will be created with all this functionality
	  combined.
	* Changed: Autoloader moved to Sabre/autoload.php.
	* Changed: The Allow: header is now more accurate, with appropriate HTTP
	  methods per uri.
	* Changed: Now throwing back Sabre_DAV_Exception_MethodNotAllowed on a few
	  places where Sabre_DAV_Exception_NotImplemented was used.

1.2.0alpha3 (2010-04-20)
	* Update: Complete rewrite of property updating. Now easier to use and
	  atomic.
	* Fixed: Issue 16, automatically adding trailing / to baseUri.
	* Added: text/plain is used for .txt files in GuessContentType plugin.
	* Added: support for principal-property-search and
	  principal-search-property-set reports.
	* Added: Issue 31: Hiding exception information by default. Can be turned
	  on with the Sabre_DAV_Server::$debugExceptions property.

1.2.0alpha2 (2010-04-08)
	* Added: Calendars are now private and can only be read by the owner.
	* Fixed: double namespace declaration in multistatus responses.
	* Added: MySQL database dumps. MySQL is now also supported next to SQLite.
	* Added: expand-properties REPORT from RFC 3253.
	* Added: Sabre_DAV_Property_IHref interface for properties exposing urls.
	* Added: Issue 25: Throwing error on broken Finder behaviour.
	* Changed: Authentication backend is now aware of current user.

1.2.0alpha1 (2010-03-31)
	* Fixed: Issue 26: Workaround for broken GVFS behaviour with encoded
	  special characters.
	* Fixed: Issue 34: Incorrect Lock-Token response header for LOCK. Fixes
	  Office 2010 compatibility.
	* Added: Issue 35: SabreDAV version to header to OPTIONS response to ease
	  debugging.
	* Fixed: Issue 36: Incorrect variable name, throwing error in some
	  requests.
	* Fixed: Issue 37: Incorrect smultron regex in temporary filefilter.
	* Fixed: Issue 33: Converting ISO-8859-1 characters to UTF-8.
	* Fixed: Issue 39 & Issue 40: Basename fails on non-utf-8 locales.
	* Added: More unittests.
	* Added: SabreDAV version to all error responses.
	* Added: URLUtil class for decoding urls.
	* Changed: Now using pear.sabredav.org pear channel.
	* Changed: Sabre_DAV_Server::getCopyAndMoveInfo is now a public method.

1.1.2-alpha (2010-03-18)
	* Added: RFC5397 - current-user-principal support.
	* Fixed: Issue 27: encoding entities in property responses.
	* Added: naturalselection script now allows the user to specify a 'minimum
	  number of bytes' for deletion. This should reduce load due to less
	  crawling
	* Added: Full support for the calendar-query report.
	* Added: More unittests.
	* Added: Support for complex property deserialization through the static
	  ::unserialize() method.
	* Added: Support for modifying calendar-component-set
	* Fixed: Issue 29: Added TIMEOUT_INFINITE constant

1.1.1-alpha (2010-03-11)
	* Added: RFC5689 - Extended MKCOL support.
	* Fixed: Evolution support for CalDAV.
	* Fixed: PDO-locks backend was pretty much completely broken. This is
	  100% unittested now.
	* Added: support for ctags.
	* Fixed: Comma's between HTTP methods in 'Allow' method.
	* Changed: default argument for Sabre_DAV_Locks_Backend_FS. This means a
	  datadirectory must always be specified from now on.
	* Changed: Moved Sabre_DAV_Server::parseProps to
	  Sabre_DAV_XMLUtil::parseProperties.
	* Changed: Sabre_DAV_IDirectory is now Sabre_DAV_ICollection.
	* Changed: Sabre_DAV_Exception_PermissionDenied is now
	  Sabre_DAV_Exception_Forbidden.
	* Changed: Sabre_CalDAV_ICalendarCollection is removed.
	* Added: Sabre_DAV_IExtendedCollection.
	* Added: Many more unittests.
	* Added: support for calendar-timezone property.

1.1.0-alpha (2010-03-01)
	* Note: This version is forked from version 1.0.5, so release dates may be
	  out of order.
	* Added: CalDAV - RFC 4791
	* Removed: Sabre_PHP_Exception. PHP has a built-in ErrorException for
	  this.
	* Added: PDO authentication backend.
	* Added: Example sql for auth, caldav, locks for sqlite.
	* Added: Sabre_DAV_Browser_GuessContentType plugin
	* Changed: Authentication plugin refactored, making it possible to
	  implement non-digest authentication.
	* Fixed: Better error display in browser plugin.
	* Added: Support for {DAV:}supported-report-set
	* Added: XML utility class with helper functions for the WebDAV protocol.
	* Added: Tons of unittests
	* Added: PrincipalCollection and Principal classes
	* Added: Sabre_DAV_Server::getProperties for easy property retrieval
	* Changed: {DAV:}resourceType defaults to 0
	* Changed: Any non-null resourceType now gets a / appended to the href
	  value. Before this was just for {DAV:}collection's, but this is now also
	  the case for for example {DAV:}principal.
	* Changed: The Href property class can now optionally create non-relative
	  uri's.
	* Changed: Sabre_HTTP_Response now returns false if headers are already
	  sent and header-methods are called.
	* Fixed: Issue 19: HEAD requests on Collections
	* Fixed: Issue 21: Typo in Sabre_DAV_Property_Response
	* Fixed: Issue 18: Doesn't work with Evolution Contacts

1.0.15-stable (2010-05-28)
	* Added: Issue 31: Hiding exception information by default. Can be turned
	  on with the Sabre_DAV_Server::$debugExceptions property.
	* Added: Moved autoload from lib/ to lib/Sabre/autoload.php. This is also
	  the case in the upcoming 1.2.0, so it will improve future compatibility.

1.0.14-stable (2010-04-15)
	* Fixed: double namespace declaration in multistatus responses.

1.0.13-stable (2010-03-30)
	* Fixed: Issue 40: Last references to basename/dirname

1.0.12-stable (2010-03-30)
	* Fixed: Issue 37: Incorrect smultron regex in temporary filefilter.
	* Fixed: Issue 26: Workaround for broken GVFS behaviour with encoded
	  special characters.
	* Fixed: Issue 33: Converting ISO-8859-1 characters to UTF-8.
	* Fixed: Issue 39: Basename fails on non-utf-8 locales.
	* Added: More unittests.
	* Added: SabreDAV version to all error responses.
	* Added: URLUtil class for decoding urls.
	* Updated: Now using pear.sabredav.org pear channel.

1.0.11-stable (2010-03-23)
	* Non-public release. This release is identical to 1.0.10, but it is used
	  to test releasing packages to pear.sabredav.org.

1.0.10-stable (2010-03-22)
	* Fixed: Issue 34: Invalid Lock-Token header response.
	* Added: Issue 35: Addign SabreDAV version to HTTP OPTIONS responses.

1.0.9-stable (2010-03-19)
	* Fixed: Issue 27: Entities not being encoded in PROPFIND responses.
	* Fixed: Issue 29: Added missing TIMEOUT_INFINITE constant.

1.0.8-stable (2010-03-03)
	* Fixed: Issue 21: typos causing errors
	* Fixed: Issue 23: Comma's between methods in Allow header.
	* Added: Sabre_DAV_ICollection interface, to aid in future compatibility.
	* Added: Sabre_DAV_Exception_Forbidden exception. This will replace
	  Sabre_DAV_Exception_PermissionDenied in the future, and can already be
	  used to ensure future compatibility.

1.0.7-stable (2010-02-24)
	* Fixed: Issue 19 regression for MS Office

1.0.6-stable (2010-02-23)
	* Fixed: Issue 19: HEAD requests on Collections

1.0.5-stable (2010-01-22)
	* Fixed: Fatal error when a malformed url was used for unlocking, in
	  conjuction with Sabre.autoload.php due to a incorrect filename.
	* Fixed: Improved unittests and build system

1.0.4-stable (2010-01-11)
	* Fixed: needed 2 different releases. One for googlecode and one for
	  pearfarm. This is to retain the old method to install SabreDAV until
	  pearfarm becomes the standard installation method.

1.0.3-stable (2010-01-11)
	* Added: RFC4709 support (davmount)
	* Added: 6 unittests
	* Added: naturalselection. A tool to keep cache directories below a
	  specified theshold.
	* Changed: Now using pearfarm.org channel server.

1.0.1-stable (2009-12-22)
	* Fixed: Issue 15: typos in examples
	* Fixed: Minor pear installation issues

1.0.0-stable (2009-11-02)
	* Added: SimpleDirectory class. This class allows creating static
	  directory structures with ease.
	* Changed: Custom complex properties and exceptions now get an instance of
	  Sabre_DAV_Server as their first argument in serialize()
	* Changed: Href complex property now prepends server's baseUri
	* Changed: delete before an overwriting copy/move is now handles by server
	  class instead of tree classes
	* Changed: events must now explicitly return false to stop execution.
	  Before, execution would be stopped by anything loosely evaluating to
	  false.
	* Changed: the getPropertiesForPath method now takes a different set of
	  arguments, and returns a different response. This allows plugin
	  developers to return statuses for properties other than 200 and 404. The
	  hrefs are now also always calculated relative to the baseUri, and not
	  the uri of the request.
	* Changed: generatePropFindResponse is renamed to generateMultiStatus, and
	  now takes a list of properties similar to the response of
	  getPropertiesForPath. This was also needed to improve flexibility for
	  plugin development.
	* Changed: Auth plugins are no longer included. They were not yet stable
	  quality, so they will probably be reintroduced in a later version.
	* Changed: PROPPATCH also used generateMultiStatus now.
	* Removed: unknownProperties event. This is replaced by the
	  afterGetProperties event, which should provide more flexibility.
	* Fixed: Only calling getSize() on IFile instances in httpHead()
	* Added: beforeBind event. This is invoked upon file or directory creation
	* Added: beforeWriteContent event, this is invoked by PUT and LOCK on an
	  existing resource.
	* Added: beforeUnbind event. This is invoked right before deletion of any
	  resource.
	* Added: afterGetProperties event. This event can be used to make
	  modifications to property responses.
	* Added: beforeLock and beforeUnlock events.
	* Added: afterBind event.
	* Fixed: Copy and Move could fail in the root directory. This is now
	  fixed.
	* Added: Plugins can now be retrieved by their classname. This is useful
	  for inter-plugin communication.
	* Added: The Auth backend can now return usernames and user-id's.
	* Added: The Auth backend got a getUsers method
	* Added: Sabre_DAV_FSExt_Directory now returns quota info

0.12.1-beta (2009-09-11)
	* Fixed: UNLOCK bug. Unlock didn't work at all

0.12-beta (2009-09-10)
	* Updated: Browser plugin now shows multiple {DAV:}resourcetype values
	  if available.
	* Added: Experimental PDO backend for Locks Manager
	* Fixed: Sending Content-Length: 0 for every empty response. This
	  improves NGinx compatibility.
	* Fixed: Last modification time is reported in UTC timezone. This improves
	  Finder compatibility.

0.11-beta (2009-08-11)
	* Updated: Now in Beta
	* Updated: Pear package no longer includes docs/ directory. These just
	  contained rfc's, which are publically available. This reduces the
	  package from ~800k to ~60k
	* Added: generatePropfindResponse now takes a baseUri argument
	* Added: ResourceType property can now contain multiple resourcetypes.
	* Fixed: Issue 13.

0.10-alpha (2009-08-03)
	* Added: Plugin to automatically map GET requests to non-files to
	  PROPFIND (Sabre_DAV_Browser_MapGetToPropFind). This should allow
	  easier debugging of complicated WebDAV setups.
	* Added: Sabre_DAV_Property_Href class. For future use.
	* Added: Ability to choose to use auth-int, auth or both for HTTP Digest
	  authentication. (Issue 11)
	* Changed: Made more methods in Sabre_DAV_Server public.
	* Fixed: TemporaryFileFilter plugin now intercepts HTTP LOCK requests
	  to non-existent files. (Issue 12)
	* Added: Central list of defined xml namespace prefixes. This can reduce
	  Bandwidth and legibility for xml bodies with user-defined namespaces.
	* Added: now a PEAR-compatible package again, thanks to Michael Gauthier
	* Changed: moved default copy and move logic from ObjectTree to Tree class

0.9-alpha (2009-07-21)
	* Changed: Major refactoring, removed most of the logic from the Tree
	  objects. The Server class now directly works with the INode, IFile
	  and IDirectory objects. If you created your own Tree objects,
	  this will most likely break in this release.
	* Changed: Moved all the Locking logic from the Tree and Server classes
	  into a separate plugin.
	* Changed: TemporaryFileFilter is now a plugin.
	* Added: Comes with an autoloader script. This can be used instead of
	  the includer script, and is preferred by some people.
	* Added: AWS Authentication class.
	* Added: simpleserversetup.py script. This will quickly get a fileserver
	  up and running.
	* Added: When subscribing to events, it is now possible to supply a
	  priority. This is for example needed to ensure that the Authentication
	  Plugin is used before any other Plugin.
	* Added: 22 new tests.
	* Added: Users-manager plugin for .htdigest files. Experimental and
	  subject to change.
	* Added: RFC 2324 HTTP 418 status code
	* Fixed: Exclusive locks could in some cases be picked up as shared locks
	* Fixed: Digest auth for non-apache servers had a bug (still not actually
	  tested this well).

0.8-alpha (2009-05-30)
	* Changed: Renamed all exceptions! This is a compatibility break. Every
	  Exception now follows Sabre_DAV_Exception_FileNotFound convention
	  instead of Sabre_DAV_FileNotFoundException.
	* Added: Browser plugin now allows uploading and creating directories
	  straight from the browser.
	* Added: 12 more unittests
	* Fixed: Locking bug, which became prevalent on Windows Vista.
	* Fixed: Netdrive support
	* Fixed: TemporaryFileFilter filtered out too many files. Fixed some
	  of the regexes.
	* Fixed: Added README and ChangeLog to package

0.7-alpha (2009-03-29)
	* Added: System to return complex properties from PROPFIND.
	* Added: support for {DAV:}supportedlock.
	* Added: support for {DAV:}lockdiscovery.
	* Added: 6 new tests.
	* Added: New plugin system.
	* Added: Simple HTML directory plugin, for browser access.
	* Added: Server class now sends back standard pre-condition error xml
	bodies. This was new since RFC4918.
	* Added: Sabre_DAV_Tree_Aggregrate, which can 'host' multiple Tree objects
	into one.
	* Added: simple basis for HTTP REPORT method. This method is not used yet,
	but can be used by plugins to add reports.
	* Changed: ->getSize is only called for files, no longer for collections.
	r303
	* Changed: Sabre_DAV_FilterTree is now Sabre_DAV_Tree_Filter
	* Changed: Sabre_DAV_TemporaryFileFilter is now called
	Sabre_DAV_Tree_TemporaryFileFilter.
	* Changed: removed functions (get(/set)HTTPRequest(/Response)) from Server
	class, and using a public property instead.
	* Fixed: bug related to parsing proppatch and propfind requests. Didn't
	show up in most clients, but it needed fixing regardless. (r255)
	* Fixed: auth-int is now properly supported within HTTP Digest.
	* Fixed: Using application/xml for a mimetype vs. text/xml as per RFC4918
	sec 8.2.
	* Fixed: TemporaryFileFilter now lets through GET's if they actually
	exist on the backend. (r274)
	* FIxed: Some methods didn't get passed through in the FilterTree (r283).
	* Fixed: LockManager is now slightly more complex, Tree classes slightly
	less. (r287)

0.6-alpha (2009-02-16)
	* Added: Now uses streams for files, instead of strings.
	  This means it won't require to hold entire files in memory, which can be
	  an issue if you're dealing with big files. Note that this breaks
	  compatibility for put() and createFile methods.
	* Added: HTTP Digest Authentication helper class.
	* Added: Support for HTTP Range header
	* Added: Support for ETags within If: headers
	* Added: The API can now return ETags and override the default Content-Type
	* Added: starting with basic framework for unittesting, using PHPUnit.
	* Added: 49 unittests.
	* Added: Abstraction for the HTTP request.
	* Updated: Using Clark Notation for tags in properties. This means tags
	are serialized as {namespace}tagName instead of namespace#tagName
	* Fixed: HTTP_BasicAuth class now works as expected.
	* Fixed: DAV_Server uses / for a default baseUrl.
	* Fixed: Last modification date is no longer ignored in PROPFIND.
	* Fixed: PROPFIND now sends back information about the requestUri even
	  when "Depth: 1" is specified.

0.5-alpha (2009-01-14)
	* Added: Added a very simple example for implementing a mapping to PHP
	  file streams. This should allow easy implementation of for example a
	  WebDAV to FTP proxy.
	* Added: HTTP Basic Authentication helper class.
	* Added: Sabre_HTTP_Response class. This centralizes HTTP operations and
	  will be a start towards the creating of a testing framework.
	* Updated: Backwards compatibility break: all require_once() statements
	  are removed
	  from all the files. It is now recommended to use autoloading of
	  classes, or just including lib/Sabre.includes.php. This fix was made
	  to allow easier integration into applications not using this standard
	  inclusion model.
	* Updated: Better in-file documentation.
	* Updated: Sabre_DAV_Tree can now work with Sabre_DAV_LockManager.
	* Updated: Fixes a shared-lock bug.
	* Updated: Removed ?> from the bottom of each php file.
	* Updated: Split up some operations from Sabre_DAV_Server to
	  Sabre_HTTP_Response.
	* Fixed: examples are now actually included in the pear package.

0.4-alpha (2008-11-05)
	* Passes all litmus tests!
	* Added: more examples
	* Added: Custom property support
	* Added: Shared lock support
	* Added: Depth support to locks
	* Added: Locking on unmapped urls (non-existent nodes)
	* Fixed: Advertising as WebDAV class 3 support

0.3-alpha (2008-06-29)
	* Fully working in MS Windows clients.
	* Added: temporary file filter: support for smultron files.
	* Added: Phing build scripts
	* Added: PEAR package
	* Fixed: MOVE bug identified using finder.
	* Fixed: Using gzuncompress instead of gzdecode in the temporary file
	  filter. This seems more common.

0.2-alpha (2008-05-27)
	* Somewhat working in Windows clients
	* Added: Working PROPPATCH method (doesn't support custom properties yet)
	* Added: Temporary filename handling system
	* Added: Sabre_DAV_IQuota to return quota information
	* Added: PROPFIND now reads the request body and only supplies the
	  requested properties

0.1-alpha (2008-04-04)
	* First release!
	* Passes litmus: basic, http and copymove test.
	* Fully working in Finder and DavFSv2

Project started: 2007-12-13<|MERGE_RESOLUTION|>--- conflicted
+++ resolved
@@ -1,5 +1,4 @@
-<<<<<<< HEAD
-1.6.0-alpha1 (201?-??-??)
+1.6.0-alpha1 (2012-??-??)
 	* BC Break: Now requires PHP 5.3
 	* BC Break: Any node that implemented Sabre_DAVACL_IACL must now also
 	  implement the getSupportedPrivilegeSet method. See website for details.
@@ -75,10 +74,9 @@
 	* Added: Issue 181: Carddav backends may no optionally not supply the carddata in
 	  getCards, if etag and size are specified. This may speed up certain
 	  requests.
-=======
+
 1.5.7-stable (2012-??-??)
 	* Fixed: VObject properties are now always encoded before components.
->>>>>>> 76114b36
 
 1.5.6-stable (2012-01-07)
 	* Fixed: Issue 174: VObject could break UTF-8 characters.
