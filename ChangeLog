1.8.4-stable (????-??-??)
	* Includes changes from version 1.7.6.

1.8.3-stable (2013-03-01)
	* The zip release ships with sabre/vobject 2.0.6.
	* Includes changes from version 1.7.5.
	* Fixed: organizer email-address for shared calendars is now prefixed with
	  mailto:, as it should.

1.8.2-stable (2013-01-19)
	* The zip release ships with sabre/vobject 2.0.5.
	* Includes changes from version 1.7.4.

1.8.1-stable (2012-12-01)
	* The zip release ships with sabre/vobject 2.0.5.
	* Includes changes from version 1.7.3.
	* Fixed: Typo in 1.7 migration script caused it to fail.

1.8.0-stable (2012-11-08)
	* The zip release ships with sabre/vobject 2.0.5.
	* BC Break: Moved the entire codebase to PHP namespaces.
	* BC Break: Every backend package (CalDAV, CardDAV, Auth, Locks,
	  Principals) now has consistent naming conventions. There's a
	  BackendInterface, and an AbstractBackend class.
	* BC Break: Changed a bunch of constructor signatures in the CalDAV
	  package, to reduce dependencies on the ACL package.
	* BC Break: Sabre_CalDAV_ISharedCalendar now also has a getShares method,
	  so sharees can figure out who is also on a shared calendar.

	* Added: Sabre_DAVACL_IPrincipalCollection interface, to advertise support
	  for principal-property-search on any node.
	* Added: Simple console script to fire up a fileserver in the current
	  directory using PHP 5.4's built-in webserver.
	* Added: Sharee's can now also read out the list of invites for a shared
	  calendar.
	* Added: The Proxy principal classes now both implement an interface, for
	  greater flexiblity.

1.7.6-stable (????-??-??)
	* Fixed: vcardurl in database schema can now hold 255 characters instead
	  of 80 (which is often way to small).
<<<<<<< HEAD
=======
	* Fixed: The browser plugin potentially allowed people to open any
	  arbitrary file on windows servers.
>>>>>>> 38691872

1.7.5-stable (2013-03-01)
	* The zip release ships with sabre/vobject 2.0.6.
	* Change: No longer advertising support for 4.0 vcards. iOS and OS X
	  address book don't handle this well, and just advertising 3.0 support
	  seems like the most logical course of action.
	* Added: ->setVerifyPeers to Sabre_DAV_Client (greatly resisting against
	  it, don't use this..).

1.7.4-stable (2013-01-19)
	* The zip release ships with sabre/vobject 2.0.5.
	* Changed: To be compatibile with MS Office 2011 for Mac, a workaround was
	  removed that was added to support old versions of Windows XP (pre-SP3).
	  Indeed! We needed a crazy workaround to work with one MS product in the
	  past, and we can't keep that workaround to be compatible with another MS
	  product.
	* Fixed: expand-properties REPORT had incorrect values for the href
	  element.
	* Fixed: Range requests now work for non-seekable streams. (Thanks Alfred
	  Klomp).
	* Fixed: Changed serialization of {DAV:}getlastmodified and
	  {DAV:}supportedlock to improve compatiblity with MS Office 2011 for Mac.
	* Changed: reverted the automatic translation of 'DAV:' xml namespaces to
	  'urn:DAV' when parsing files. Issues were reported with libxml 2.6.32,
	  on a relatively recent debian release, so we'll wait till 2015 to take
	  this one out again.
	* Added: Sabre_DAV_Exception_ServiceUnavailable, for emitting 503's.

1.7.3-stable (2012-12-01)
	* The zip release ships with sabre/vobject 2.0.5.
	* Fixed: Removing double slashes from getPropertiesForPath.
	* Change: Marked a few more properties in the CardDAV as protected,
	  instead of private.
	* Fixed: SharingPlugin now plays nicer with other plugins with similar
	  functionality.
	* Fixed: Issue 174. Sending back HTTP/1.0 for requests with this version.

1.7.2-stable (2012-11-08)
	* The zip release ships with sabre/vobject 2.0.5.
	* Added: ACL plugin advertises support for 'calendarserver-principal-
	  property-search'.
	* Fixed: [#153] Allowing for relative http principals in iMip requests.
	* Added: Support for cs:first-name and cs:last-name properties in sharing
	  invites.
	* Fixed: Made a bunch of properties protected, where they were private
	  before.
	* Added: Some non-standard properties for sharing to improve
	  compatibility.
	* Fixed: some bugfixes in postgres sql script.
	* Fixed: When requesting some properties using PROPFIND, they could show
	  up as both '200 Ok' and '403 Forbidden'.
	* Fixed: calendar-proxy principals were not checked for deeper principal
	  membership than 1 level.
	* Fixed: setGroupMemberSet argument now correctly receives relative
	  principal urls, instead of the absolute ones.
	* Fixed: Server class will filter out any bonus properties if any extra
	  were returned. This means the implementor of the IProperty class can be
	  a bit lazier when implementing.

Note: bug numbers after this line refer to Google Code tickets. We're using
github now.

1.7.1-stable (2012-10-07)
	* Fixed: include path problem in the migration script.

1.7.0-stable (2012-10-06)
	* BC Break: The calendarobjects database table has a bunch of new
	  fields, and a migration script is required to ensure everything will
	  keep working. Read the wiki for more details.
	* BC Break: The ICalendar interface now has a new method: calendarQuery.
	* BC Break: In this version a number of classes have been deleted, that
	  have been previously deprecated. Namely:
		- Sabre_DAV_Directory (now: Sabre_DAV_Collection)
		- Sabre_DAV_SimpleDirectory (now: Sabre_DAV_SimpleCollection)
	* BC Break: Sabre_CalDAV_Schedule_IMip::sendMessage now has an extra
	  argument. If you extended this class, you should fix this method. It's
	  only used for informational purposes.
	* BC Break: The DAV: namespace is no longer converted to urn:DAV. This was
	  a workaround for a bug in older PHP versions (pre-5.3).
	* Removed: Sabre.includes.php was deprecated, and is now removed.
	* Removed: Sabre_CalDAV_Server was deprecated, and is now removed. Please
	  use Sabre_DAV_Server and check the examples in the examples/ directory.
	* Changed: The Sabre_VObject library now spawned into it's own project!
	  The VObject library is still included in the SabreDAV zip package.
	* Added: Experimental interfaces to allow implementation of caldav-sharing.
	  Note that no implementation is provided yet, just the api hooks.
	* Added: Free-busy reporting compliant with the caldav-scheduling
	  standard. This allows iCal and other clients to fetch other users'
	  free-busy data.
	* Added: Experimental NotificationSupport interface to add
	  caldav notifications.
	* Added: VCF Export plugin. If enabled, it can generate an export of an
	  entire addressbook.
	* Added: Support for PATCH using a SabreDAV format, to live-patch files.
	* Added: Support for Prefer: return-minimal and Brief: t headers for
	  PROPFIND and PROPPATCH requests.
	* Changed: Responsibility for dealing with the calendar-query is now
	  moved from the CalDAV plugin to the CalDAV backends. This allows for
	  heavy optimizations.
	* Changed: The CalDAV PDO backend is now a lot faster for common
	  calendar queries.
	* Changed: We are now using the composer autoloader.
	* Changed: The CalDAV backend now all implement an interface.
	* Changed: Instead of Sabre_DAV_Property, Sabre_DAV_PropertyInterface is
	  now the basis of every property class.
	* Update: Caching results for principal lookups. This should cut down
	  queries and performance for a number of heavy requests.
	* Update: ObjectTree caches lookups much more aggresively, which will help
	  especially speeding up a bunch of REPORT queries.
	* Added: Support for the schedule-calendar-transp property.
	* Fixed: Marking both the text/calendar and text/x-vcard as UTF-8
	  encoded.
	* Fixed: Workaround for the SOGO connector, as it doesn't understand
	  receiving "text/x-vcard; charset=utf-8" for a contenttype.
	* Added: Sabre_DAV_Client now throws more specific exceptions in cases
	  where we already has an exception class.
	* Added: Sabre_DAV_PartialUpdate. This plugin allows you to use the
	  PATCH method to update parts of a file.
	* Added: Tons of timezone name mappings for Microsoft Exchange.
	* Added: Support for an 'exception' event in the server class.
	* Fixed: Uploaded VCards without a UID are now rejected. (thanks Dominik!)
	* Fixed: Rejecting calendar objects if they are not in the
	  supported-calendar-component list. (thanks Armin!)
	* Fixed: Issue 219: serialize() now reorders correctly.
	* Fixed: Sabre_DAV_XMLUtil no longer returns empty $dom->childNodes
	  if there is whitespace in $dom.
	* Fixed: Returning 409 Conflict instead of 500 when an attempt is made to
	  create a file as a child of something that's not a collection.
	* Fixed: Issue 237: xml-encoding values in SabreDAV error responses.
	* Fixed: Returning 403, instead of 501 when an unknown REPORT is
	  requested.
	* Fixed: Postfixing slash on {DAV:}owner properties.
	* Fixed: Several embarrassing spelling mistakes in docblocks.

1.6.8-stable (????-??-??)
	* Fixed: vcardurl in database schema can now hold 255 characters instead
	  of 80 (which is often way to small).
	* Fixed: The browser plugin potentially allowed people to open any
	  arbitrary file on windows servers.

1.6.7-stable (2013-03-01)
	* Change: No longer advertising support for 4.0 vcards. iOS and OS X
	  address book don't handle this well, and just advertising 3.0 support
	  seems like the most logical course of action.
	* Added: ->setVerifyPeers to Sabre_DAV_Client (greatly resisting against
	  it, don't use this..).

1.6.6-stable (2013-01-19)
	* Fixed: Backported a fix for broken XML serialization in error responses.
	 (Thanks @DeepDiver1975!)

1.6.5-stable (2012-10-04)
	* Fixed: Workaround for line-ending bug OS X 10.8 addressbook has.
	* Added: Ability to allow users to set SSL certificates for the Client
	  class. (Thanks schiesbn!).
	* Fixed: Directory indexes with lots of nodes should be a lot faster.
	* Fixed: Issue 235: E_NOTICE thrown when doing a propfind request with
	  Sabre_DAV_Client, and no valid properties are returned.
	* Fixed: Issue with filtering on alarms in tasks.

1.6.4-stable (2012-08-02)
	* Fixed: Issue 220: Calendar-query filters may fail when filtering on
	  alarms, if an overridden event has it's alarm removed.
	* Fixed: Compatibility for OS/X 10.8 iCal in the IMipHandler.
	* Fixed: Issue 222: beforeWriteContent shouldn't be called for lock
	  requests.
	* Fixed: Problem with POST requests to the outbox if mailto: was not lower
	  cased.
	* Fixed: Yearly recurrence rule expansion on leap-days no behaves
	  correctly.
	* Fixed: Correctly checking if recurring, all-day events with no dtstart
	  fall in a timerange if the start of the time-range exceeds the start of
	  the instance of an event, but not the end.
	* Fixed: All-day recurring events wouldn't match if an occurence ended
	  exactly on the start of a time-range.
	* Fixed: HTTP basic auth did not correctly deal with passwords containing
	  colons on some servers.
	* Fixed: Issue 228: DTEND is now non-inclusive for all-day events in the
	  calendar-query REPORT and free-busy calculations.

1.6.3-stable (2012-06-12)
	* Added: It's now possible to specify in Sabre_DAV_Client which type of
	  authentication is to be used.
	* Fixed: Issue 206: Sabre_DAV_Client PUT requests are fixed.
	* Fixed: Issue 205: Parsing an iCalendar 0-second date interval.
	* Fixed: Issue 112: Stronger validation of iCalendar objects. Now making
	  sure every iCalendar object only contains 1 component, and disallowing
	  vcards, forcing every component to have a UID.
	* Fixed: Basic validation for vcards in the CardDAV plugin.
	* Fixed: Issue 213: Workaround for an Evolution bug, that prevented it
	  from updating events.
	* Fixed: Issue 211: A time-limit query on a non-relative alarm trigger in
	  a recurring event could result in an endless loop.
	* Fixed: All uri fields are now a maximum of 200 characters. The Bynari
	  outlook plugin used much longer strings so this should improve
	  compatibility.
	* Fixed: Added a workaround for a bug in KDE 4.8.2 contact syncing. See
	  https://bugs.kde.org/show_bug.cgi?id=300047
	* Fixed: Issue 217: Sabre_DAV_Tree_FileSystem was pretty broken.

1.6.2-stable (2012-04-16)
	* Fixed: Sabre_VObject_Node::$parent should have been public.
	* Fixed: Recurrence rules of events are now taken into consideration when
	  doing time-range queries on alarms.
	* Fixed: Added a workaround for the fact that php's DateInterval cannot
	  parse weeks and days at the same time.
	* Added: Sabre_DAV_Server::$exposeVersion, allowing you to hide SabreDAV's
	  version number from various outputs.
	* Fixed: DTSTART values would be incorrect when expanding events.
	* Fixed: DTSTART and DTEND would be incorrect for expansion of WEEKLY
	  BYDAY recurrences.
	* Fixed: Issue 203: A problem with overridden events hitting the exact
	  date and time of a subsequent event in the recurrence set.
	* Fixed: There was a problem with recurrence rules, for example the 5th
	  tuesday of the month, if this day did not exist.
	* Added: New HTTP status codes from draft-nottingham-http-new-status-04.

1.6.1-stable (2012-03-05)
	* Added: createFile and put() can now return an ETag.
	* Added: Sending back an ETag on for operations on CardDAV backends. This
	  should help with OS X 10.6 Addressbook compatibility.
	* Fixed: Fixed a bug where an infinite loop could occur in the recurrence
	  iterator if the recurrence was YEARLY, with a BYMONTH rule, and either
	  BYDAY or BYMONTHDAY match the first day of the month.
	* Fixed: Events that are excluded using EXDATE are still counted in the
	  COUNT= parameter in the RRULE property.
	* Added: Support for time-range filters on VALARM components.
	* Fixed: Correctly filtering all-day events.
	* Fixed: Sending back correct mimetypes from the browser plugin (thanks
	  Jürgen).
	* Fixed: Issue 195: Sabre_CardDAV pear package had an incorrect dependency.
	* Fixed: Calendardata would be destroyed when performing a MOVE request.

1.6.0-stable (2012-02-22)
	* BC Break: Now requires PHP 5.3
	* BC Break: Any node that implemented Sabre_DAVACL_IACL must now also
	  implement the getSupportedPrivilegeSet method. See website for details.
	* BC Break: Moved functions from Sabre_CalDAV_XMLUtil to
	  Sabre_VObject_DateTimeParser.
	* BC Break: The Sabre_DAVACL_IPrincipalCollection now has two new methods:
	  'searchPrincipals' and 'updatePrincipal'.
	* BC Break: Sabre_DAV_ILockable is removed and all related per-node
	  locking functionality.
	* BC Break: Sabre_DAV_Exception_FileNotFound is now deprecated in favor of
	  Sabre_DAV_Exception_NotFound. The former will be removed in a later
	  version.
	* BC Break: Removed Sabre_CalDAV_ICalendarUtil, use Sabre_VObject instead.
	* BC Break: Sabre_CalDAV_Server is now deprecated, check out the
	  documentation on how to setup a caldav server with just
	  Sabre_DAV_Server.
	* BC Break: Default Principals PDO backend now needs a new field in the
	  'principals' table. See the website for details.
	* Added: Ability to create new calendars and addressbooks from within the
	  browser plugin.
	* Added: Browser plugin: icons for various nodes.
	* Added: Support for FREEBUSY reports!
	* Added: Support for creating principals with admin-level privileges.
	* Added: Possibility to let server send out invitation emails on behalf of
	  CalDAV client, using Sabre_CalDAV_Schedule_IMip.
	* Changed: beforeCreateFile event now passes data argument by reference.
	* Changed: The 'propertyMap' property from Sabre_VObject_Reader, must now
	  be specified in Sabre_VObject_Property::$classMap.
	* Added: Ability for plugins to tell the ACL plugin which principal
	  plugins are searchable.
	* Added: [DAVACL] Per-node overriding of supported privileges. This allows
	  for custom privileges where needed.
	* Added: [DAVACL] Public 'principalSearch' method on the DAVACL plugin,
	  which allows for easy searching for principals, based on their
	  properties.
	* Added: Sabre_VObject_Component::getComponents() to return a list of only
	  components and not properties.
	* Added: An includes.php file in every sub-package (CalDAV, CardDAV, DAV,
	  DAVACL, HTTP, VObject) as an alternative to the autoloader. This often
	  works much faster.
	* Added: Support for the 'Me card', which allows Addressbook.app users
	  specify which vcard is their own.
	* Added: Support for updating principal properties in the DAVACL principal
	  backends.
	* Changed: Major refactoring in the calendar-query REPORT code. Should
	  make things more flexible and correct.
	* Changed: The calendar-proxy-[read|write] principals will now only appear
	  in the tree, if they actually exist in the Principal backend. This should
	  reduce some problems people have been having with this.
	* Changed: Sabre_VObject_Element_* classes are now renamed to
	  Sabre_VObject_Property. Old classes are retained for backwards
	  compatibility, but this will be removed in the future.
	* Added: Sabre_VObject_FreeBusyGenerator to generate free-busy reports
	  based on lists of events.
	* Added: Sabre_VObject_RecurrenceIterator to find all the dates and times
	  for recurring events.
	* Fixed: Issue 97: Correctly handling RRULE for the calendar-query REPORT.
	* Fixed: Issue 154: Encoding of VObject parameters with no value was
	  incorrect.
	* Added: Support for {DAV:}acl-restrictions property from RFC3744.
	* Added: The contentlength for calendar objects can now be supplied by a
	  CalDAV backend, allowing for more optimizations.
	* Fixed: Much faster implementation of Sabre_DAV_URLUtil::encodePath.
	* Fixed: {DAV:}getcontentlength may now be not specified.
	* Fixed: Issue 66: Using rawurldecode instead of urldecode to decode paths
	  from clients. This means that + will now be treated as a literal rather
	  than a space, and this should improve compatibility with the Windows
	  built-in client.
	* Added: Sabre_DAV_Exception_PaymentRequired exception, to emit HTTP 402
	  status codes.
	* Added: Some mysql unique constraints to example files.
	* Fixed: Correctly formatting HTTP dates.
	* Fixed: Issue 94: Sending back Last-Modified header for 304 responses.
	* Added: Sabre_VObject_Component_VEvent, Sabre_VObject_Component_VJournal,
	  Sabre_VObject_Component_VTodo and Sabre_VObject_Component_VCalendar.
	* Changed: Properties are now also automatically mapped to their
	  appropriate classes, if they are created using the add() or __set()
	  methods.
	* Changed: Cloning VObject objects now clones the entire tree, rather than
      just the default shallow copy.
	* Added: Support for recurrence expansion in the CALDAV:calendar-multiget
	  and CALDAV:calendar-query REPORTS.
	* Changed: CalDAV PDO backend now sorts calendars based on the internal
	  'calendarorder' field.
	* Added: Issue 181: Carddav backends may no optionally not supply the carddata in
	  getCards, if etag and size are specified. This may speed up certain
	  requests.
	* Added: More arguments to beforeWriteContent and beforeCreateFile (see
	  WritingPlugins wiki document).
	* Added: Hook for iCalendar validation. This allows us to validate
	  iCalendar objects when they're uploaded. At the moment we're just
	  validating syntax.
	* Added: VObject now support Windows Timezone names correctly (thanks
	  mrpace2).
	* Added: If a timezonename could not be detected, we fall back on the
	  default PHP timezone.
	* Added: Now a Composer package (thanks willdurand).
	* Fixed: Support for \N as a newline character in the VObject reader.
	* Added: afterWriteContent, afterCreateFile and afterUnbind events.
	* Added: Postgresql example files. Not part of the unittests though, so
	  use at your own risk.
	* Fixed: Issue 182: Removed backticks from sql queries, so it will work
	  with Postgres.

1.5.9-stable (2012-04-16)
	* Fixed: Issue with parsing timezone identifiers that were surrounded by
	  quotes. (Fixes emClient compatibility).

1.5.8-stable (2012-02-22)
	* Fixed: Issue 95: Another timezone parsing issue, this time in
	  calendar-query.

1.5.7-stable (2012-02-19)
	* Fixed: VObject properties are now always encoded before components.
	* Fixed: Sabre_DAVACL had issues with multiple levels of privilege
	  aggregration.
	* Changed: Added 'GuessContentType' plugin to fileserver.php example.
	* Fixed: The Browser plugin will now trigger the correct events when
	  creating files.
	* Fixed: The ICSExportPlugin now considers ACL's.
	* Added: Made it optional to supply carddata from an Addressbook backend
	  when requesting getCards. This can make some operations much faster, and
	  could result in much lower memory use.
	* Fixed: Issue 187: Sabre_DAV_UUIDUtil was missing from includes file.
	* Fixed: Issue 191: beforeUnlock was triggered twice.

1.5.6-stable (2012-01-07)
	* Fixed: Issue 174: VObject could break UTF-8 characters.
	* Fixed: pear package installation issues.

1.5.5-stable (2011-12-16)
	* Fixed: CalDAV time-range filter workaround for recurring events.
	* Fixed: Bug in Sabre_DAV_Locks_Backend_File that didn't allow multiple
	  files to be locked at the same time.

1.5.4-stable (2011-10-28)
	* Fixed: GuessContentType plugin now supports mixed case file extensions.
	* Fixed: DATE-TIME encoding was wrong in VObject. (we used 'DATETIME').
	* Changed: Sending back HTTP 204 after a PUT request on an existing resource
	  instead of HTTP 200. This should fix Evolution CardDAV client
	  compatibility.
	* Fixed: Issue 95: Parsing X-LIC-LOCATION if it's available.
	* Added: All VObject elements now have a reference to their parent node.

1.5.3-stable (2011-09-28)
	* Fixed: Sabre_DAV_Collection was missing from the includes file.
	* Fixed: Issue 152. iOS 1.4.2 apparantly requires HTTP/1.1 200 OK to be in
	  uppercase.
	* Fixed: Issue 153: Support for files with mixed newline styles in
	  Sabre_VObject.
	* Fixed: Issue 159: Automatically converting any vcard and icalendardata
	  to UTF-8.
	* Added: Sabre_DAV_SimpleFile class for easy static file creation.
	* Added: Issue 158: Support for the CARDDAV:supported-address-data
	  property.

1.5.2-stable (2011-09-21)
	* Fixed: carddata and calendardata MySQL fields are now of type
	  'mediumblob'. 'TEXT' was too small sometimes to hold all the data.
	* Fixed: {DAV:}supported-report-set is now correctly reporting the reports
	  for IAddressBook.
	* Added: Sabre_VObject_Property::add() to add duplicate parameters to
	  properties.
	* Added: Issue 151: Sabre_CalDAV_ICalendar and Sabre_CalDAV_ICalendarObject
	  interfaces.
	* Fixed: Issue 140: Not returning 201 Created if an event cancelled the
	  creation of a file.
	* Fixed: Issue 150: Faster URLUtil::encodePath() implementation.
	* Fixed: Issue 144: Browser plugin could interfere with
	  TemporaryFileFilterPlugin if it was loaded first.
	* Added: It's not possible to specify more 'alternate uris' in principal
	  backends.

1.5.1-stable (2011-08-24)
	* Fixed: Issue 137. Hiding action interface in HTML browser for
	  non-collections.
	* Fixed: addressbook-query is now correctly returned from the
	  {DAV:}supported-report-set property.
	* Fixed: Issue 142: Bugs in groupwareserver.php example.
	* Fixed: Issue 139: Rejecting PUT requests with Content-Range.

1.5.0-stable (2011-08-12)
	* Added: CardDAV support.
	* Added: An experimental WebDAV client.
	* Added: MIME-Directory grouping support in the VObject library. This is
	  very useful for people attempting to parse vcards.
	* BC Break: Adding parameters with the VObject libraries now overwrites
	  the previous parameter, rather than just add it. This makes more sense
	  for 99% of the cases.
	* BC Break: lib/Sabre.autoload.php is now removed in favor of
	  lib/Sabre/autoload.php.
	* Deprecated: Sabre_DAV_Directory is now deprecated and will be removed in
	  a future version. Use Sabre_DAV_Collection instead.
	* Deprecated: Sabre_DAV_SimpleDirectory is now deprecated and will be
	  removed in a future version. Use Sabre_DAV_SimpleCollection instead.
	* Fixed: Problem with overriding tablenames for the CalDAV backend.
	* Added: Clark-notation parser to XML utility.
	* Added: unset() support to VObject components.
	* Fixed: Refactored CalDAV property fetching to be faster and simpler.
	* Added: Central string-matcher for CalDAV and CardDAV plugins.
	* Added: i;unicode-casemap support
	* Fixed: VObject bug: wouldn't parse parameters if they weren't specified
	  in uppercase.
	* Fixed: VObject bug: Parameters now behave more like Properties.
	* Fixed: VObject bug: Parameters with no value are now correctly parsed.
	* Changed: If calendars don't specify which components they allow, 'all'
	  components are assumed (e.g.: VEVENT, VTODO, VJOURNAL).
	* Changed: Browser plugin now uses POST variable 'sabreAction' instead of
	  'action' to reduce the chance of collisions.

1.4.4-stable (2011-07-07)
	* Fixed: Issue 131: Custom CalDAV backends could break in certain cases.
	* Added: The option to override the default tablename all PDO backends
	  use. (Issue 60).
	* Fixed: Issue 124: 'File' authentication backend now takes realm into
	  consideration.
	* Fixed: Sabre_DAV_Property_HrefList now properly deserializes. This
	  allows users to update the {DAV:}group-member-set property.
	* Added: Helper functions for DateTime-values in Sabre_VObject package.
	* Added: VObject library can now automatically map iCalendar properties to
	  custom classes.

1.4.3-stable (2011-04-25)
	* Fixed: Issue 123: Added workaround for Windows 7 UNLOCK bug.
	* Fixed: datatype of lastmodified field in mysql.calendars.sql. Please
	  change the DATETIME field to an INT to ensure this field will work
	  correctly.
	* Change: Sabre_DAV_Property_Principal is now renamed to
	  Sabre_DAVACL_Property_Principal.
	* Added: API level support for ACL HTTP method.
	* Fixed: Bug in serializing {DAV:}acl property.
	* Added: deserializer for {DAV:}resourcetype property.
	* Added: deserializer for {DAV:}acl property.
	* Added: deserializer for {DAV:}principal property.

1.4.2-beta (2011-04-01)
	* Added: It's not possible to disable listing of nodes that are denied
	  read access by ACL.
	* Fixed: Changed a few properties in CalDAV classes from private to
	  protected.
	* Fixed: Issue 119: Terrible things could happen when relying on
	  guessBaseUri, the server was running on the root of the domain and a user
	  tried to access a file ending in .php. This is a slight BC break.
	* Fixed: Issue 118: Lock tokens in If headers without a uri should be
	  treated as the request uri, not 'all relevant uri's.
	* Fixed: Issue 120: PDO backend was incorrectly fetching too much locks in
	  cases where there were similar named locked files in a directory.

1.4.1-beta (2011-02-26)
	* Fixed: Sabre_DAV_Locks_Backend_PDO returned too many locks.
	* Fixed: Sabre_HTTP_Request::getHeader didn't return Content-Type when
	  running on apache, so a few workarounds were added.
	* Change: Slightly changed CalDAV Backend API's, to allow for heavy
	  optimizations. This is non-bc breaking.

1.4.0-beta (2011-02-12)
	* Added: Partly RFC3744 ACL support.
	* Added: Calendar-delegation (caldav-proxy) support.
	* BC break: In order to fix Issue 99, a new argument had to be added to
	  Sabre_DAV_Locks_Backend_*::getLocks classes. Consult the classes for
	  details.
	* Deprecated: Sabre_DAV_Locks_Backend_FS is now deprecated and will be
	  removed in a later version. Use PDO or the new File class instead.
	* Deprecated: The Sabre_CalDAV_ICalendarUtil class is now marked
	  deprecated, and will be removed in a future version. Please use
	  Sabre_VObject instead.
	* Removed: All principal-related functionality has been removed from the
	  Sabre_DAV_Auth_Plugin, and moved to the Sabre_DAVACL_Plugin.
	* Added: VObject library, for easy vcard/icalendar parsing using a natural
	  interface.
	* Added: Ability to automatically generate full .ics feeds off calendars.
	  To use: Add the Sabre_CalDAV_ICSExportPlugin, and add ?export to your
	  calendar url.
	* Added: Plugins can now specify a pluginname, for easy access using
	  Sabre_DAV_Server::getPlugin().
	* Added: beforeGetProperties event.
	* Added: updateProperties event.
	* Added: Principal listings and calendar-access can now be done privately,
	  disallowing users from accessing or modifying other users' data.
	* Added: You can now pass arrays to the Sabre_DAV_Server constructor. If
	  it's an array with node-objects, a Root collection will automatically be
	  created, and the nodes are used as top-level children.
	* Added: The principal base uri is now customizable. It used to be
	  hardcoded to 'principals/[user]'.
	* Added: getSupportedReportSet method in ServerPlugin class. This allows
	  you to easily specify which reports you're implementing.
	* Added: A '..' link to the HTML browser.
	* Fixed: Issue 99: Locks on child elements were ignored when their parent
	  nodes were deleted.
	* Fixed: Issue 90: lockdiscovery property and LOCK response now include a
	  {DAV}lockroot element.
	* Fixed: Issue 96: support for 'default' collation in CalDAV text-match
	  filters.
	* Fixed: Issue 102: Ensuring that copy and move with identical source and
	  destination uri's fails.
	* Fixed: Issue 105: Supporting MKCALENDAR with no body.
	* Fixed: Issue 109: Small fixes in Sabre_HTTP_Util.
	* Fixed: Issue 111: Properly catching the ownername in a lock (if it's a
	  string)
	* Fixed: Sabre_DAV_ObjectTree::nodeExist always returned false for the
	  root node.
	* Added: Global way to easily supply new resourcetypes for certain node
	  classes.
	* Fixed: Issue 59: Allowing the user to override the authentication realm
	  in Sabre_CalDAV_Server.
	* Update: Issue 97: Looser time-range checking if there's a recurrence
	  rule in an event. This fixes 'missing recurring events'.

1.3.0 (2010-10-14)
	* Added: childExists method to Sabre_DAV_ICollection. This is an api
	  break, so if you implement Sabre_DAV_ICollection directly, add the method.
	* Changed: Almost all HTTP method implementations now take a uri argument,
	  including events. This allows for internal rerouting of certain calls.
	  If you have custom plugins, make sure they use this argument. If they
	  don't, they will likely still work, but it might get in the way of
	  future changes.
	* Changed: All getETag methods MUST now surround the etag with
	  double-quotes. This was a mistake made in all previous SabreDAV
	  versions. If you don't do this, any If-Match, If-None-Match and If:
	  headers using Etags will work incorrectly. (Issue 85).
	* Added: Sabre_DAV_Auth_Backend_AbstractBasic class, which can be used to
	  easily implement basic authentication.
	* Removed: Sabre_DAV_PermissionDenied class. Use Sabre_DAV_Forbidden
	  instead.
	* Removed: Sabre_DAV_IDirectory interface, use Sabre_DAV_ICollection
	  instead.
	* Added: Browser plugin now uses {DAV:}displayname if this property is
	  available.
	* Added: Cache layer in the ObjectTree.
	* Added: Tree classes now have a delete and getChildren method.
	* Fixed: If-Modified-Since and If-Unmodified-Since would be incorrect if
	  the date is an exact match.
	* Fixed: Support for multiple ETags in If-Match and If-None-Match headers.
	* Fixed: Improved baseUrl handling.
	* Fixed: Issue 67: Non-seekable stream support in ::put()/::get().
	* Fixed: Issue 65: Invalid dates are now ignored.
	* Updated: Refactoring in Sabre_CalDAV to make everything a bit more
	  ledgable.
	* Fixed: Issue 88, Issue 89: Fixed compatibility for running SabreDAV on
	   Windows.
	* Fixed: Issue 86: Fixed Content-Range top-boundary from 'file size' to
	  'file size'-1.

1.2.4 (2010-07-13)
	* Fixed: Issue 62: Guessing baseUrl fails when url contains a
	  query-string.
	* Added: Apache configuration sample for CGI/FastCGI setups.
	* Fixed: Issue 64: Only returning calendar-data when it was actually
	  requested.

1.2.3 (2010-06-26)
	* Fixed: Issue 57: Supporting quotes around etags in If-Match and
	  If-None-Match

1.2.2 (2010-06-21)
	* Updated: SabreDAV now attempts to guess the BaseURI if it's not set.
	* Updated: Better compatibility with BitKinex
	* Fixed: Issue 56: Incorrect behaviour for If-None-Match headers and GET
	  requests.
	* Fixed: Issue with certain encoded paths in Browser Plugin.

1.2.1 (2010-06-07)
	* Fixed: Issue 50, patch by Mattijs Hoitink.
	* Fixed: Issue 51, Adding windows 7 lockfiles to TemporaryFileFilter.
	* Fixed: Issue 38, Allowing custom filters to be added to
	  TemporaryFileFilter.
	* Fixed: Issue 53, ETags in the If: header were always failing. This
	  behaviour is now corrected.
	* Added: Apache Authentication backend, in case authentication through
	  .htaccess is desired.
	* Updated: Small improvements to example files.

1.2.0 (2010-05-24)
	* Fixed: Browser plugin now displays international characters.
	* Changed: More properties in CalDAV classes are now protected instead of
	  private.

1.2.0beta3 (2010-05-14)
	* Fixed: Custom properties were not properly sent back for allprops
	  requests.
	* Fixed: Issue 49, incorrect parsing of PROPPATCH, affecting Office 2007.
	* Changed: Removed CalDAV items from includes.php, and added a few missing
	  ones.

1.2.0beta2 (2010-05-04)
	* Fixed: Issue 46: Fatal error for some non-existent nodes.
	* Updated: some example sql to include email address.
	* Added: 208 and 508 statuscodes from RFC5842.
	* Added: Apache2 configuration examples

1.2.0beta1 (2010-04-28)
	* Fixed: redundant namespace declaration in resourcetypes.
	* Fixed: 2 locking bugs triggered by litmus when no Sabre_DAV_ILockable
	  interface is used.
	* Changed: using http://sabredav.org/ns for all custom xml properties.
	* Added: email address property to principals.
	* Updated: CalendarObject validation.

1.2.0alpha4 (2010-04-24)
	* Added: Support for If-Range, If-Match, If-None-Match, If-Modified-Since,
	  If-Unmodified-Since.
	* Changed: Brand new build system. Functionality is split up between
	  Sabre, Sabre_HTTP, Sabre_DAV and Sabre_CalDAV packages. In addition to
	  that a new non-pear package will be created with all this functionality
	  combined.
	* Changed: Autoloader moved to Sabre/autoload.php.
	* Changed: The Allow: header is now more accurate, with appropriate HTTP
	  methods per uri.
	* Changed: Now throwing back Sabre_DAV_Exception_MethodNotAllowed on a few
	  places where Sabre_DAV_Exception_NotImplemented was used.

1.2.0alpha3 (2010-04-20)
	* Update: Complete rewrite of property updating. Now easier to use and
	  atomic.
	* Fixed: Issue 16, automatically adding trailing / to baseUri.
	* Added: text/plain is used for .txt files in GuessContentType plugin.
	* Added: support for principal-property-search and
	  principal-search-property-set reports.
	* Added: Issue 31: Hiding exception information by default. Can be turned
	  on with the Sabre_DAV_Server::$debugExceptions property.

1.2.0alpha2 (2010-04-08)
	* Added: Calendars are now private and can only be read by the owner.
	* Fixed: double namespace declaration in multistatus responses.
	* Added: MySQL database dumps. MySQL is now also supported next to SQLite.
	* Added: expand-properties REPORT from RFC 3253.
	* Added: Sabre_DAV_Property_IHref interface for properties exposing urls.
	* Added: Issue 25: Throwing error on broken Finder behaviour.
	* Changed: Authentication backend is now aware of current user.

1.2.0alpha1 (2010-03-31)
	* Fixed: Issue 26: Workaround for broken GVFS behaviour with encoded
	  special characters.
	* Fixed: Issue 34: Incorrect Lock-Token response header for LOCK. Fixes
	  Office 2010 compatibility.
	* Added: Issue 35: SabreDAV version to header to OPTIONS response to ease
	  debugging.
	* Fixed: Issue 36: Incorrect variable name, throwing error in some
	  requests.
	* Fixed: Issue 37: Incorrect smultron regex in temporary filefilter.
	* Fixed: Issue 33: Converting ISO-8859-1 characters to UTF-8.
	* Fixed: Issue 39 & Issue 40: Basename fails on non-utf-8 locales.
	* Added: More unittests.
	* Added: SabreDAV version to all error responses.
	* Added: URLUtil class for decoding urls.
	* Changed: Now using pear.sabredav.org pear channel.
	* Changed: Sabre_DAV_Server::getCopyAndMoveInfo is now a public method.

1.1.2-alpha (2010-03-18)
	* Added: RFC5397 - current-user-principal support.
	* Fixed: Issue 27: encoding entities in property responses.
	* Added: naturalselection script now allows the user to specify a 'minimum
	  number of bytes' for deletion. This should reduce load due to less
	  crawling
	* Added: Full support for the calendar-query report.
	* Added: More unittests.
	* Added: Support for complex property deserialization through the static
	  ::unserialize() method.
	* Added: Support for modifying calendar-component-set
	* Fixed: Issue 29: Added TIMEOUT_INFINITE constant

1.1.1-alpha (2010-03-11)
	* Added: RFC5689 - Extended MKCOL support.
	* Fixed: Evolution support for CalDAV.
	* Fixed: PDO-locks backend was pretty much completely broken. This is
	  100% unittested now.
	* Added: support for ctags.
	* Fixed: Comma's between HTTP methods in 'Allow' method.
	* Changed: default argument for Sabre_DAV_Locks_Backend_FS. This means a
	  datadirectory must always be specified from now on.
	* Changed: Moved Sabre_DAV_Server::parseProps to
	  Sabre_DAV_XMLUtil::parseProperties.
	* Changed: Sabre_DAV_IDirectory is now Sabre_DAV_ICollection.
	* Changed: Sabre_DAV_Exception_PermissionDenied is now
	  Sabre_DAV_Exception_Forbidden.
	* Changed: Sabre_CalDAV_ICalendarCollection is removed.
	* Added: Sabre_DAV_IExtendedCollection.
	* Added: Many more unittests.
	* Added: support for calendar-timezone property.

1.1.0-alpha (2010-03-01)
	* Note: This version is forked from version 1.0.5, so release dates may be
	  out of order.
	* Added: CalDAV - RFC 4791
	* Removed: Sabre_PHP_Exception. PHP has a built-in ErrorException for
	  this.
	* Added: PDO authentication backend.
	* Added: Example sql for auth, caldav, locks for sqlite.
	* Added: Sabre_DAV_Browser_GuessContentType plugin
	* Changed: Authentication plugin refactored, making it possible to
	  implement non-digest authentication.
	* Fixed: Better error display in browser plugin.
	* Added: Support for {DAV:}supported-report-set
	* Added: XML utility class with helper functions for the WebDAV protocol.
	* Added: Tons of unittests
	* Added: PrincipalCollection and Principal classes
	* Added: Sabre_DAV_Server::getProperties for easy property retrieval
	* Changed: {DAV:}resourceType defaults to 0
	* Changed: Any non-null resourceType now gets a / appended to the href
	  value. Before this was just for {DAV:}collection's, but this is now also
	  the case for for example {DAV:}principal.
	* Changed: The Href property class can now optionally create non-relative
	  uri's.
	* Changed: Sabre_HTTP_Response now returns false if headers are already
	  sent and header-methods are called.
	* Fixed: Issue 19: HEAD requests on Collections
	* Fixed: Issue 21: Typo in Sabre_DAV_Property_Response
	* Fixed: Issue 18: Doesn't work with Evolution Contacts

1.0.15-stable (2010-05-28)
	* Added: Issue 31: Hiding exception information by default. Can be turned
	  on with the Sabre_DAV_Server::$debugExceptions property.
	* Added: Moved autoload from lib/ to lib/Sabre/autoload.php. This is also
	  the case in the upcoming 1.2.0, so it will improve future compatibility.

1.0.14-stable (2010-04-15)
	* Fixed: double namespace declaration in multistatus responses.

1.0.13-stable (2010-03-30)
	* Fixed: Issue 40: Last references to basename/dirname

1.0.12-stable (2010-03-30)
	* Fixed: Issue 37: Incorrect smultron regex in temporary filefilter.
	* Fixed: Issue 26: Workaround for broken GVFS behaviour with encoded
	  special characters.
	* Fixed: Issue 33: Converting ISO-8859-1 characters to UTF-8.
	* Fixed: Issue 39: Basename fails on non-utf-8 locales.
	* Added: More unittests.
	* Added: SabreDAV version to all error responses.
	* Added: URLUtil class for decoding urls.
	* Updated: Now using pear.sabredav.org pear channel.

1.0.11-stable (2010-03-23)
	* Non-public release. This release is identical to 1.0.10, but it is used
	  to test releasing packages to pear.sabredav.org.

1.0.10-stable (2010-03-22)
	* Fixed: Issue 34: Invalid Lock-Token header response.
	* Added: Issue 35: Addign SabreDAV version to HTTP OPTIONS responses.

1.0.9-stable (2010-03-19)
	* Fixed: Issue 27: Entities not being encoded in PROPFIND responses.
	* Fixed: Issue 29: Added missing TIMEOUT_INFINITE constant.

1.0.8-stable (2010-03-03)
	* Fixed: Issue 21: typos causing errors
	* Fixed: Issue 23: Comma's between methods in Allow header.
	* Added: Sabre_DAV_ICollection interface, to aid in future compatibility.
	* Added: Sabre_DAV_Exception_Forbidden exception. This will replace
	  Sabre_DAV_Exception_PermissionDenied in the future, and can already be
	  used to ensure future compatibility.

1.0.7-stable (2010-02-24)
	* Fixed: Issue 19 regression for MS Office

1.0.6-stable (2010-02-23)
	* Fixed: Issue 19: HEAD requests on Collections

1.0.5-stable (2010-01-22)
	* Fixed: Fatal error when a malformed url was used for unlocking, in
	  conjuction with Sabre.autoload.php due to a incorrect filename.
	* Fixed: Improved unittests and build system

1.0.4-stable (2010-01-11)
	* Fixed: needed 2 different releases. One for googlecode and one for
	  pearfarm. This is to retain the old method to install SabreDAV until
	  pearfarm becomes the standard installation method.

1.0.3-stable (2010-01-11)
	* Added: RFC4709 support (davmount)
	* Added: 6 unittests
	* Added: naturalselection. A tool to keep cache directories below a
	  specified theshold.
	* Changed: Now using pearfarm.org channel server.

1.0.1-stable (2009-12-22)
	* Fixed: Issue 15: typos in examples
	* Fixed: Minor pear installation issues

1.0.0-stable (2009-11-02)
	* Added: SimpleDirectory class. This class allows creating static
	  directory structures with ease.
	* Changed: Custom complex properties and exceptions now get an instance of
	  Sabre_DAV_Server as their first argument in serialize()
	* Changed: Href complex property now prepends server's baseUri
	* Changed: delete before an overwriting copy/move is now handles by server
	  class instead of tree classes
	* Changed: events must now explicitly return false to stop execution.
	  Before, execution would be stopped by anything loosely evaluating to
	  false.
	* Changed: the getPropertiesForPath method now takes a different set of
	  arguments, and returns a different response. This allows plugin
	  developers to return statuses for properties other than 200 and 404. The
	  hrefs are now also always calculated relative to the baseUri, and not
	  the uri of the request.
	* Changed: generatePropFindResponse is renamed to generateMultiStatus, and
	  now takes a list of properties similar to the response of
	  getPropertiesForPath. This was also needed to improve flexibility for
	  plugin development.
	* Changed: Auth plugins are no longer included. They were not yet stable
	  quality, so they will probably be reintroduced in a later version.
	* Changed: PROPPATCH also used generateMultiStatus now.
	* Removed: unknownProperties event. This is replaced by the
	  afterGetProperties event, which should provide more flexibility.
	* Fixed: Only calling getSize() on IFile instances in httpHead()
	* Added: beforeBind event. This is invoked upon file or directory creation
	* Added: beforeWriteContent event, this is invoked by PUT and LOCK on an
	  existing resource.
	* Added: beforeUnbind event. This is invoked right before deletion of any
	  resource.
	* Added: afterGetProperties event. This event can be used to make
	  modifications to property responses.
	* Added: beforeLock and beforeUnlock events.
	* Added: afterBind event.
	* Fixed: Copy and Move could fail in the root directory. This is now
	  fixed.
	* Added: Plugins can now be retrieved by their classname. This is useful
	  for inter-plugin communication.
	* Added: The Auth backend can now return usernames and user-id's.
	* Added: The Auth backend got a getUsers method
	* Added: Sabre_DAV_FSExt_Directory now returns quota info

0.12.1-beta (2009-09-11)
	* Fixed: UNLOCK bug. Unlock didn't work at all

0.12-beta (2009-09-10)
	* Updated: Browser plugin now shows multiple {DAV:}resourcetype values
	  if available.
	* Added: Experimental PDO backend for Locks Manager
	* Fixed: Sending Content-Length: 0 for every empty response. This
	  improves NGinx compatibility.
	* Fixed: Last modification time is reported in UTC timezone. This improves
	  Finder compatibility.

0.11-beta (2009-08-11)
	* Updated: Now in Beta
	* Updated: Pear package no longer includes docs/ directory. These just
	  contained rfc's, which are publically available. This reduces the
	  package from ~800k to ~60k
	* Added: generatePropfindResponse now takes a baseUri argument
	* Added: ResourceType property can now contain multiple resourcetypes.
	* Fixed: Issue 13.

0.10-alpha (2009-08-03)
	* Added: Plugin to automatically map GET requests to non-files to
	  PROPFIND (Sabre_DAV_Browser_MapGetToPropFind). This should allow
	  easier debugging of complicated WebDAV setups.
	* Added: Sabre_DAV_Property_Href class. For future use.
	* Added: Ability to choose to use auth-int, auth or both for HTTP Digest
	  authentication. (Issue 11)
	* Changed: Made more methods in Sabre_DAV_Server public.
	* Fixed: TemporaryFileFilter plugin now intercepts HTTP LOCK requests
	  to non-existent files. (Issue 12)
	* Added: Central list of defined xml namespace prefixes. This can reduce
	  Bandwidth and legibility for xml bodies with user-defined namespaces.
	* Added: now a PEAR-compatible package again, thanks to Michael Gauthier
	* Changed: moved default copy and move logic from ObjectTree to Tree class

0.9-alpha (2009-07-21)
	* Changed: Major refactoring, removed most of the logic from the Tree
	  objects. The Server class now directly works with the INode, IFile
	  and IDirectory objects. If you created your own Tree objects,
	  this will most likely break in this release.
	* Changed: Moved all the Locking logic from the Tree and Server classes
	  into a separate plugin.
	* Changed: TemporaryFileFilter is now a plugin.
	* Added: Comes with an autoloader script. This can be used instead of
	  the includer script, and is preferred by some people.
	* Added: AWS Authentication class.
	* Added: simpleserversetup.py script. This will quickly get a fileserver
	  up and running.
	* Added: When subscribing to events, it is now possible to supply a
	  priority. This is for example needed to ensure that the Authentication
	  Plugin is used before any other Plugin.
	* Added: 22 new tests.
	* Added: Users-manager plugin for .htdigest files. Experimental and
	  subject to change.
	* Added: RFC 2324 HTTP 418 status code
	* Fixed: Exclusive locks could in some cases be picked up as shared locks
	* Fixed: Digest auth for non-apache servers had a bug (still not actually
	  tested this well).

0.8-alpha (2009-05-30)
	* Changed: Renamed all exceptions! This is a compatibility break. Every
	  Exception now follows Sabre_DAV_Exception_FileNotFound convention
	  instead of Sabre_DAV_FileNotFoundException.
	* Added: Browser plugin now allows uploading and creating directories
	  straight from the browser.
	* Added: 12 more unittests
	* Fixed: Locking bug, which became prevalent on Windows Vista.
	* Fixed: Netdrive support
	* Fixed: TemporaryFileFilter filtered out too many files. Fixed some
	  of the regexes.
	* Fixed: Added README and ChangeLog to package

0.7-alpha (2009-03-29)
	* Added: System to return complex properties from PROPFIND.
	* Added: support for {DAV:}supportedlock.
	* Added: support for {DAV:}lockdiscovery.
	* Added: 6 new tests.
	* Added: New plugin system.
	* Added: Simple HTML directory plugin, for browser access.
	* Added: Server class now sends back standard pre-condition error xml
	bodies. This was new since RFC4918.
	* Added: Sabre_DAV_Tree_Aggregrate, which can 'host' multiple Tree objects
	into one.
	* Added: simple basis for HTTP REPORT method. This method is not used yet,
	but can be used by plugins to add reports.
	* Changed: ->getSize is only called for files, no longer for collections.
	r303
	* Changed: Sabre_DAV_FilterTree is now Sabre_DAV_Tree_Filter
	* Changed: Sabre_DAV_TemporaryFileFilter is now called
	Sabre_DAV_Tree_TemporaryFileFilter.
	* Changed: removed functions (get(/set)HTTPRequest(/Response)) from Server
	class, and using a public property instead.
	* Fixed: bug related to parsing proppatch and propfind requests. Didn't
	show up in most clients, but it needed fixing regardless. (r255)
	* Fixed: auth-int is now properly supported within HTTP Digest.
	* Fixed: Using application/xml for a mimetype vs. text/xml as per RFC4918
	sec 8.2.
	* Fixed: TemporaryFileFilter now lets through GET's if they actually
	exist on the backend. (r274)
	* FIxed: Some methods didn't get passed through in the FilterTree (r283).
	* Fixed: LockManager is now slightly more complex, Tree classes slightly
	less. (r287)

0.6-alpha (2009-02-16)
	* Added: Now uses streams for files, instead of strings.
	  This means it won't require to hold entire files in memory, which can be
	  an issue if you're dealing with big files. Note that this breaks
	  compatibility for put() and createFile methods.
	* Added: HTTP Digest Authentication helper class.
	* Added: Support for HTTP Range header
	* Added: Support for ETags within If: headers
	* Added: The API can now return ETags and override the default Content-Type
	* Added: starting with basic framework for unittesting, using PHPUnit.
	* Added: 49 unittests.
	* Added: Abstraction for the HTTP request.
	* Updated: Using Clark Notation for tags in properties. This means tags
	are serialized as {namespace}tagName instead of namespace#tagName
	* Fixed: HTTP_BasicAuth class now works as expected.
	* Fixed: DAV_Server uses / for a default baseUrl.
	* Fixed: Last modification date is no longer ignored in PROPFIND.
	* Fixed: PROPFIND now sends back information about the requestUri even
	  when "Depth: 1" is specified.

0.5-alpha (2009-01-14)
	* Added: Added a very simple example for implementing a mapping to PHP
	  file streams. This should allow easy implementation of for example a
	  WebDAV to FTP proxy.
	* Added: HTTP Basic Authentication helper class.
	* Added: Sabre_HTTP_Response class. This centralizes HTTP operations and
	  will be a start towards the creating of a testing framework.
	* Updated: Backwards compatibility break: all require_once() statements
	  are removed
	  from all the files. It is now recommended to use autoloading of
	  classes, or just including lib/Sabre.includes.php. This fix was made
	  to allow easier integration into applications not using this standard
	  inclusion model.
	* Updated: Better in-file documentation.
	* Updated: Sabre_DAV_Tree can now work with Sabre_DAV_LockManager.
	* Updated: Fixes a shared-lock bug.
	* Updated: Removed ?> from the bottom of each php file.
	* Updated: Split up some operations from Sabre_DAV_Server to
	  Sabre_HTTP_Response.
	* Fixed: examples are now actually included in the pear package.

0.4-alpha (2008-11-05)
	* Passes all litmus tests!
	* Added: more examples
	* Added: Custom property support
	* Added: Shared lock support
	* Added: Depth support to locks
	* Added: Locking on unmapped urls (non-existent nodes)
	* Fixed: Advertising as WebDAV class 3 support

0.3-alpha (2008-06-29)
	* Fully working in MS Windows clients.
	* Added: temporary file filter: support for smultron files.
	* Added: Phing build scripts
	* Added: PEAR package
	* Fixed: MOVE bug identified using finder.
	* Fixed: Using gzuncompress instead of gzdecode in the temporary file
	  filter. This seems more common.

0.2-alpha (2008-05-27)
	* Somewhat working in Windows clients
	* Added: Working PROPPATCH method (doesn't support custom properties yet)
	* Added: Temporary filename handling system
	* Added: Sabre_DAV_IQuota to return quota information
	* Added: PROPFIND now reads the request body and only supplies the
	  requested properties

0.1-alpha (2008-04-04)
	* First release!
	* Passes litmus: basic, http and copymove test.
	* Fully working in Finder and DavFSv2

Project started: 2007-12-13<|MERGE_RESOLUTION|>--- conflicted
+++ resolved
@@ -39,11 +39,8 @@
 1.7.6-stable (????-??-??)
 	* Fixed: vcardurl in database schema can now hold 255 characters instead
 	  of 80 (which is often way to small).
-<<<<<<< HEAD
-=======
 	* Fixed: The browser plugin potentially allowed people to open any
 	  arbitrary file on windows servers.
->>>>>>> 38691872
 
 1.7.5-stable (2013-03-01)
 	* The zip release ships with sabre/vobject 2.0.6.
