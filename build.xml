<?xml version="1.0"?>
<project name="SabreDAV" default="build" basedir=".">

    <!-- Any default properties -->
    <property file="build.properties" />

    <!-- Where to write api documentation -->
    <property name="sabredav.apidocspath" value="docs/api" />

    <target name="build" depends="init, clean">
        <mkdir dir="build" /> 
<<<<<<< HEAD
=======
        
        <echo msg="Building Sabre pear package" />
        <mkdir dir="build/Sabre" />
        <copy todir="build/Sabre">
            <fileset dir="lib">
                <include name="Sabre/autoload.php" />
            </fileset>
        </copy>
        <copy todir="build/Sabre">
            <fileset dir=".">
                <include name="LICENSE" />
            </fileset>
        </copy>
        <exec command="bin/pearpackage3.php make Sabre" checkreturn="true" />
        <exec command="pear package" dir="build/Sabre" checkreturn="true" />

        <echo msg="Building Sabre_HTTP pear package" />
        <mkdir dir="build/Sabre_HTTP" />
        <mkdir dir="build/Sabre_HTTP/Sabre" />
        <copy todir="build/Sabre_HTTP" includeemptydirs="true" >
            <fileset dir="lib">
                <include name="Sabre/HTTP/**" />
            </fileset>
        </copy>
        <copy todir="build/Sabre_HTTP">
            <fileset dir=".">
                <include name="LICENSE" />
                <include name="ChangeLog" />
                <include name="examples/basicauth.php" />
                <include name="examples/digestauth.php" />
            </fileset>
        </copy>
        <exec command="bin/pearpackage3.php make Sabre_HTTP" checkreturn="true" />
        <exec command="pear package" dir="build/Sabre_HTTP" checkreturn="true" />

        <echo msg="Building Sabre_DAV pear package" />
        <mkdir dir="build/Sabre_DAV" />
        <mkdir dir="build/Sabre_DAV/Sabre" />
        <copy todir="build/Sabre_DAV" includeemptydirs="true" >
            <fileset dir="lib">
                <include name="Sabre/DAV/**" />
                <exclude name="Sabre/DAVACL/**" />
                <include name="Sabre.includes.php" />
            </fileset>
        </copy>
        <copy todir="build/Sabre_DAV" includeemptydirs="true">
            <fileset dir="." >
                <include name="LICENSE" />
                <include name="ChangeLog" />
                <include name="examples/fileserver.php" />
                <include name="examples/simplefsserver.php" />
                <include name="examples/sql/*.locks.sql" />
                <include name="examples/sql/*.users.sql" />
                <include name="examples/webserver/*.conf" />
            </fileset>
        </copy>
        <exec command="bin/pearpackage3.php make Sabre_DAV" checkreturn="true" />
        <exec command="pear package" dir="build/Sabre_DAV" checkreturn="true" />

        <!-- DAVACL -->
        <echo msg="Building Sabre_DAVACL pear package" />
        <mkdir dir="build/Sabre_DAVACL" />
        <mkdir dir="build/Sabre_DAVACL/Sabre" />
        <copy todir="build/Sabre_DAVACL" includeemptydirs="true" >
            <fileset dir="lib">
                <include name="Sabre/DAVACL/**" />
            </fileset>
        </copy>
        <mkdir dir="build/Sabre_DAVACL" />
        <copy todir="build/Sabre_DAVACL">
            <fileset dir=".">
                <include name="LICENSE" />
                <include name="ChangeLog" />
                <include name="examples/sql/*.principals.sql" />
            </fileset>
        </copy>
        <exec command="bin/pearpackage3.php make Sabre_DAVACL" checkreturn="true" />
        <exec command="pear package" dir="build/Sabre_DAVACL" checkreturn="true" />

        <!-- CalDAV -->
        <echo msg="Building Sabre_CalDAV pear package" />
        <mkdir dir="build/Sabre_CalDAV" />
        <mkdir dir="build/Sabre_CalDAV/Sabre" />
        <copy todir="build/Sabre_CalDAV" includeemptydirs="true" >
            <fileset dir="lib">
                <include name="Sabre/CalDAV/**" />
            </fileset>
        </copy>
        <mkdir dir="build/Sabre_CalDAV" />
        <copy todir="build/Sabre_CalDAV">
            <fileset dir=".">
                <include name="LICENSE" />
                <include name="ChangeLog" />
                <include name="examples/calendarserver.php" />
                <include name="examples/sql/*.calendars.sql" />
            </fileset>
        </copy>
        <exec command="bin/pearpackage3.php make Sabre_CalDAV" checkreturn="true" />
        <exec command="pear package" dir="build/Sabre_CalDAV" checkreturn="true" />

        <!-- CardDAV -->
        <echo msg="Building Sabre_CardDAV pear package" />
        <mkdir dir="build/Sabre_CardDAV" />
        <mkdir dir="build/Sabre_CardDAV/Sabre" />
        <copy todir="build/Sabre_CardDAV" includeemptydirs="true" >
            <fileset dir="lib">
                <include name="Sabre/CardDAV/**" />
            </fileset>
        </copy>
        <mkdir dir="build/Sabre_CardDAV" />
        <copy todir="build/Sabre_CardDAV">
            <fileset dir=".">
                <include name="LICENSE" />
                <include name="ChangeLog" />
                <include name="examples/addressbookserver.php" />
                <include name="examples/sql/*.addressbooks.sql" />
            </fileset>
        </copy>
        <exec command="bin/pearpackage3.php make Sabre_CardDAV" checkreturn="true" />
        <exec command="pear package" dir="build/Sabre_CardDAV" checkreturn="true" />

        <!-- VObject -->
        <echo msg="Building Sabre_VObject pear package" />
        <mkdir dir="build/Sabre_VObject" />
        <mkdir dir="build/Sabre_VObject/Sabre" />
        <copy todir="build/Sabre_VObject" includeemptydirs="true" >
            <fileset dir="lib">
                <include name="Sabre/VObject/**" />
            </fileset>
        </copy>
        <mkdir dir="build/Sabre_VObject" />
        <copy todir="build/Sabre_VObject">
            <fileset dir=".">
                <include name="LICENSE" />
                <include name="ChangeLog" />
            </fileset>
        </copy>
        <exec command="bin/pearpackage3.php make Sabre_VObject" checkreturn="true" />
        <exec command="pear package" dir="build/Sabre_VObject" checkreturn="true" />

        <!-- moving tgz files -->
        <move todir="build">
            <mapper type="flatten" />
            <fileset dir="build/">
                <include name="**/*.tgz" />
            </fileset>
        </move>


>>>>>>> 44c9d3ea
        <echo>Creating combined SabreDAV build</echo>
        <mkdir dir="build/SabreDAV" />
        <mkdir dir="build/SabreDAV/lib" />
        <mkdir dir="build/SabreDAV/lib/Sabre" />
        <mkdir dir="build/SabreDAV/lib/Sabre/CalDAV" />
        <mkdir dir="build/SabreDAV/lib/Sabre/DAV" />
        <mkdir dir="build/SabreDAV/lib/Sabre/DAV/Auth" />
        <mkdir dir="build/SabreDAV/lib/Sabre/DAV/Locks" />
        <mkdir dir="build/SabreDAV/lib/Sabre/HTTP" />
        <mkdir dir="build/SabreDAV/lib/Sabre/VObject" />
        <mkdir dir="build/SabreDAV/tests" />
        <mkdir dir="build/SabreDAV/tests/Sabre" />
        <mkdir dir="build/SabreDAV/tests/Sabre/CalDAV" />
        <mkdir dir="build/SabreDAV/tests/Sabre/DAV" />
        <mkdir dir="build/SabreDAV/tests/Sabre/HTTP" />
        <mkdir dir="build/SabreDAV/tests/Sabre/DAV/Auth" />
        <mkdir dir="build/SabreDAV/tests/Sabre/DAV/Locks" />
        <mkdir dir="build/SabreDAV/tests/Sabre/VObject" />
        <copy todir="build/SabreDAV" includeemptydirs="true">
            <fileset dir=".">
                <include name="lib/**/*.php" />
                <include name="ChangeLog" />
                <include name="LICENSE" />
                <include name="examples/**.php" />
                <include name="examples/**/*.sql" />
                <include name="bin/naturalselection.py" />
                <include name="tests/**/*.xml" />
                <include name="tests/**/*.php" />
            </fileset>
        </copy>
        <mkdir dir="build/SabreDAV/tests/temp" />
        <zip destfile="build/SabreDAV-${sabredav.version}-php51.zip" basedir="build/SabreDAV" prefix="SabreDAV/" /> 

    </target>

    <target name="clean" depends="init">
        <echo msg="Removing build files (cleaning up distribution)" />
        <delete dir="docs/api" />
        <delete dir="build" />
    </target>    

    <target name="release" depends="init,clean,test,build">
<<<<<<< HEAD
        <echo>Creating Mercurial release tag</echo>
        <exec command="hg tag version-${sabredav.version}-php51" checkreturn="false" passthru="1" />
=======
        <echo>Creating Git release tag</echo>
        <exec command="git tag version-${sabredav.version}" checkreturn="false" passthru="1" />
>>>>>>> 44c9d3ea
        <echo>Uploading to Google Code</echo>
        <propertyprompt propertyName="googlecode.username" promptText="Enter your googlecode username" useExistingValue="true" />
        <propertyprompt propertyName="googlecode.password" promptText="Enter your googlecode password" useExistingValue="true" />
        <exec command="bin/googlecode_upload.py -s 'SabreDAV PHP51 ${sabredav.version}' -p sabredav --labels=${sabredav.ucstability} -u '${googlecode.username}' -w '${googlecode.password}' build/SabreDAV-${sabredav.version}-php51.zip" checkreturn="true" />
    </target>

    <target name="test">
        <phpunit haltonfailure="1" haltonerror="1" bootstrap="tests/bootstrap.php" haltonskipped="1" printsummary="1">
          <batchtest>
            <fileset dir="tests">
              <include name="**/*.php"/>
            </fileset>
          </batchtest>
        </phpunit>
    </target>

    <target name="init">

        <!-- This sets SabreDAV version information -->
        <adhoc-task name="sabredav-version"><![CDATA[

            class SabreDAV_VersionTask extends Task {

                public function main() {

                    include_once 'lib/Sabre/DAV/Version.php';
                    $this->getProject()->setNewProperty('sabredav.version',Sabre_DAV_Version::VERSION);
                    $this->getProject()->setNewProperty('sabredav.stability',Sabre_DAV_Version::STABILITY);
                    $this->getProject()->setNewProperty('sabredav.ucstability',ucwords(Sabre_DAV_Version::STABILITY));

                }

            }

        ]]></adhoc-task>
        <sabredav-version />
        <echo>SabreDAV version php51-${sabredav.version}</echo>

    </target>

</project><|MERGE_RESOLUTION|>--- conflicted
+++ resolved
@@ -9,158 +9,6 @@
 
     <target name="build" depends="init, clean">
         <mkdir dir="build" /> 
-<<<<<<< HEAD
-=======
-        
-        <echo msg="Building Sabre pear package" />
-        <mkdir dir="build/Sabre" />
-        <copy todir="build/Sabre">
-            <fileset dir="lib">
-                <include name="Sabre/autoload.php" />
-            </fileset>
-        </copy>
-        <copy todir="build/Sabre">
-            <fileset dir=".">
-                <include name="LICENSE" />
-            </fileset>
-        </copy>
-        <exec command="bin/pearpackage3.php make Sabre" checkreturn="true" />
-        <exec command="pear package" dir="build/Sabre" checkreturn="true" />
-
-        <echo msg="Building Sabre_HTTP pear package" />
-        <mkdir dir="build/Sabre_HTTP" />
-        <mkdir dir="build/Sabre_HTTP/Sabre" />
-        <copy todir="build/Sabre_HTTP" includeemptydirs="true" >
-            <fileset dir="lib">
-                <include name="Sabre/HTTP/**" />
-            </fileset>
-        </copy>
-        <copy todir="build/Sabre_HTTP">
-            <fileset dir=".">
-                <include name="LICENSE" />
-                <include name="ChangeLog" />
-                <include name="examples/basicauth.php" />
-                <include name="examples/digestauth.php" />
-            </fileset>
-        </copy>
-        <exec command="bin/pearpackage3.php make Sabre_HTTP" checkreturn="true" />
-        <exec command="pear package" dir="build/Sabre_HTTP" checkreturn="true" />
-
-        <echo msg="Building Sabre_DAV pear package" />
-        <mkdir dir="build/Sabre_DAV" />
-        <mkdir dir="build/Sabre_DAV/Sabre" />
-        <copy todir="build/Sabre_DAV" includeemptydirs="true" >
-            <fileset dir="lib">
-                <include name="Sabre/DAV/**" />
-                <exclude name="Sabre/DAVACL/**" />
-                <include name="Sabre.includes.php" />
-            </fileset>
-        </copy>
-        <copy todir="build/Sabre_DAV" includeemptydirs="true">
-            <fileset dir="." >
-                <include name="LICENSE" />
-                <include name="ChangeLog" />
-                <include name="examples/fileserver.php" />
-                <include name="examples/simplefsserver.php" />
-                <include name="examples/sql/*.locks.sql" />
-                <include name="examples/sql/*.users.sql" />
-                <include name="examples/webserver/*.conf" />
-            </fileset>
-        </copy>
-        <exec command="bin/pearpackage3.php make Sabre_DAV" checkreturn="true" />
-        <exec command="pear package" dir="build/Sabre_DAV" checkreturn="true" />
-
-        <!-- DAVACL -->
-        <echo msg="Building Sabre_DAVACL pear package" />
-        <mkdir dir="build/Sabre_DAVACL" />
-        <mkdir dir="build/Sabre_DAVACL/Sabre" />
-        <copy todir="build/Sabre_DAVACL" includeemptydirs="true" >
-            <fileset dir="lib">
-                <include name="Sabre/DAVACL/**" />
-            </fileset>
-        </copy>
-        <mkdir dir="build/Sabre_DAVACL" />
-        <copy todir="build/Sabre_DAVACL">
-            <fileset dir=".">
-                <include name="LICENSE" />
-                <include name="ChangeLog" />
-                <include name="examples/sql/*.principals.sql" />
-            </fileset>
-        </copy>
-        <exec command="bin/pearpackage3.php make Sabre_DAVACL" checkreturn="true" />
-        <exec command="pear package" dir="build/Sabre_DAVACL" checkreturn="true" />
-
-        <!-- CalDAV -->
-        <echo msg="Building Sabre_CalDAV pear package" />
-        <mkdir dir="build/Sabre_CalDAV" />
-        <mkdir dir="build/Sabre_CalDAV/Sabre" />
-        <copy todir="build/Sabre_CalDAV" includeemptydirs="true" >
-            <fileset dir="lib">
-                <include name="Sabre/CalDAV/**" />
-            </fileset>
-        </copy>
-        <mkdir dir="build/Sabre_CalDAV" />
-        <copy todir="build/Sabre_CalDAV">
-            <fileset dir=".">
-                <include name="LICENSE" />
-                <include name="ChangeLog" />
-                <include name="examples/calendarserver.php" />
-                <include name="examples/sql/*.calendars.sql" />
-            </fileset>
-        </copy>
-        <exec command="bin/pearpackage3.php make Sabre_CalDAV" checkreturn="true" />
-        <exec command="pear package" dir="build/Sabre_CalDAV" checkreturn="true" />
-
-        <!-- CardDAV -->
-        <echo msg="Building Sabre_CardDAV pear package" />
-        <mkdir dir="build/Sabre_CardDAV" />
-        <mkdir dir="build/Sabre_CardDAV/Sabre" />
-        <copy todir="build/Sabre_CardDAV" includeemptydirs="true" >
-            <fileset dir="lib">
-                <include name="Sabre/CardDAV/**" />
-            </fileset>
-        </copy>
-        <mkdir dir="build/Sabre_CardDAV" />
-        <copy todir="build/Sabre_CardDAV">
-            <fileset dir=".">
-                <include name="LICENSE" />
-                <include name="ChangeLog" />
-                <include name="examples/addressbookserver.php" />
-                <include name="examples/sql/*.addressbooks.sql" />
-            </fileset>
-        </copy>
-        <exec command="bin/pearpackage3.php make Sabre_CardDAV" checkreturn="true" />
-        <exec command="pear package" dir="build/Sabre_CardDAV" checkreturn="true" />
-
-        <!-- VObject -->
-        <echo msg="Building Sabre_VObject pear package" />
-        <mkdir dir="build/Sabre_VObject" />
-        <mkdir dir="build/Sabre_VObject/Sabre" />
-        <copy todir="build/Sabre_VObject" includeemptydirs="true" >
-            <fileset dir="lib">
-                <include name="Sabre/VObject/**" />
-            </fileset>
-        </copy>
-        <mkdir dir="build/Sabre_VObject" />
-        <copy todir="build/Sabre_VObject">
-            <fileset dir=".">
-                <include name="LICENSE" />
-                <include name="ChangeLog" />
-            </fileset>
-        </copy>
-        <exec command="bin/pearpackage3.php make Sabre_VObject" checkreturn="true" />
-        <exec command="pear package" dir="build/Sabre_VObject" checkreturn="true" />
-
-        <!-- moving tgz files -->
-        <move todir="build">
-            <mapper type="flatten" />
-            <fileset dir="build/">
-                <include name="**/*.tgz" />
-            </fileset>
-        </move>
-
-
->>>>>>> 44c9d3ea
         <echo>Creating combined SabreDAV build</echo>
         <mkdir dir="build/SabreDAV" />
         <mkdir dir="build/SabreDAV/lib" />
@@ -203,13 +51,8 @@
     </target>    
 
     <target name="release" depends="init,clean,test,build">
-<<<<<<< HEAD
-        <echo>Creating Mercurial release tag</echo>
-        <exec command="hg tag version-${sabredav.version}-php51" checkreturn="false" passthru="1" />
-=======
         <echo>Creating Git release tag</echo>
-        <exec command="git tag version-${sabredav.version}" checkreturn="false" passthru="1" />
->>>>>>> 44c9d3ea
+        <exec command="git tag version-${sabredav.version}-php51" checkreturn="false" passthru="1" />
         <echo>Uploading to Google Code</echo>
         <propertyprompt propertyName="googlecode.username" promptText="Enter your googlecode username" useExistingValue="true" />
         <propertyprompt propertyName="googlecode.password" promptText="Enter your googlecode password" useExistingValue="true" />
