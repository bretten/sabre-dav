--- conflicted
+++ resolved
@@ -1,8 +1,4 @@
 Copyright (C) 2007-2013 Rooftop Solutions.
-<<<<<<< HEAD
-Copyright (C) 2007-2009 FileMobile inc.
-=======
->>>>>>> 98338c89
 
 All rights reserved.
 
