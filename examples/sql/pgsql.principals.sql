CREATE TABLE principals (
    id SERIAL NOT NULL,
    uri VARCHAR(100) NOT NULL,
    email VARCHAR(80),
    displayname VARCHAR(80),
<<<<<<< HEAD
    vcardurl VARCHAR(80)
=======
    vcardurl VARCHAR(255)
>>>>>>> d455c456
);

ALTER TABLE ONLY principals
    ADD CONSTRAINT principals_pkey PRIMARY KEY (id);

CREATE UNIQUE INDEX principals_ukey
    ON principals USING btree (uri);

CREATE TABLE groupmembers (
    id SERIAL NOT NULL,
    principal_id INTEGER NOT NULL,
    member_id INTEGER NOT NULL
);

ALTER TABLE ONLY groupmembers
    ADD CONSTRAINT groupmembers_pkey PRIMARY KEY (id);

CREATE UNIQUE INDEX groupmembers_ukey
    ON groupmembers USING btree (principal_id, member_id);

ALTER TABLE ONLY groupmembers
    ADD CONSTRAINT groupmembers_principal_id_fkey FOREIGN KEY (principal_id) REFERENCES principals(id)
        ON DELETE CASCADE;

-- Is this correct correct link ... or not?
-- ALTER TABLE ONLY groupmembers
--     ADD CONSTRAINT groupmembers_member_id_id_fkey FOREIGN KEY (member_id) REFERENCES users(id)
--         ON DELETE CASCADE;

INSERT INTO principals (uri,email,displayname) VALUES
('principals/admin', 'admin@example.org','Administrator'),
('principals/admin/calendar-proxy-read', null, null),
('principals/admin/calendar-proxy-write', null, null);
<|MERGE_RESOLUTION|>--- conflicted
+++ resolved
@@ -3,11 +3,7 @@
     uri VARCHAR(100) NOT NULL,
     email VARCHAR(80),
     displayname VARCHAR(80),
-<<<<<<< HEAD
-    vcardurl VARCHAR(80)
-=======
     vcardurl VARCHAR(255)
->>>>>>> d455c456
 );
 
 ALTER TABLE ONLY principals
