--- conflicted
+++ resolved
@@ -191,28 +191,20 @@
         $backend->createCalendarObject($returnedId, 'id-1', $object);
         $backend->createCalendarObject($returnedId, 'id-2', $object);
 
-<<<<<<< HEAD
         $result = $backend->getMultipleCalendarObjects($returnedId, [ 'id-1', 'id-2' ]);
 
         foreach($result as $k=>$row) {
             $result[$k]['lastmodified'] = 'erased';
         }
 
-        $this->assertEquals([
-=======
         $check = [
->>>>>>> 01aa8dbd
             [
                 'id' => 1,
                 'etag' => '"' . md5($object) . '"',
                 'uri' => 'id-1',
                 'size' => strlen($object),
                 'calendardata' => $object,
-<<<<<<< HEAD
                 'lastmodified' => 'erased',
-=======
-                'lastmodified' => null,
->>>>>>> 01aa8dbd
                 'calendarid' => $returnedId,
             ],
             [
@@ -221,15 +213,9 @@
                 'uri' => 'id-2',
                 'size' => strlen($object),
                 'calendardata' => $object,
-<<<<<<< HEAD
                 'lastmodified' => 'erased',
                 'calendarid' => $returnedId,
             ],
-        ], $result);
-=======
-                'lastmodified' => null,
-                'calendarid' => $returnedId,
-            ],
         ];
 
         $result = $backend->getMultipleCalendarObjects($returnedId, [ 'id-1', 'id-2' ]);
@@ -237,7 +223,6 @@
         foreach($check as $index => $props) {
 
             foreach($props as $key=>$value) {
->>>>>>> 01aa8dbd
 
                 if ($key!=='lastmodified') {
                     $this->assertEquals($value, $result[$index][$key]);
