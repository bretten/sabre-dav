--- conflicted
+++ resolved
@@ -28,12 +28,7 @@
 
     function setup() {
 
-<<<<<<< HEAD
-        if (!SABRE_HASSQLITE) $this->markTestSkipped('No PDO SQLite support');
-        $this->caldavBackend = TestUtil::getBackend();
-        $principalBackend = new DAVACL\MockPrincipalBackend();
-=======
-        $this->caldavBackend = new Sabre_CalDAV_Backend_Mock(array(
+        $this->caldavBackend = new Backend\Mock(array(
             array(
                 'id' => 1,
                 'uri' => 'UUID-123467',
@@ -42,7 +37,7 @@
                 '{urn:ietf:params:xml:ns:caldav}calendar-description' => 'Calendar description',
                 '{http://apple.com/ns/ical/}calendar-order' => '1',
                 '{http://apple.com/ns/ical/}calendar-color' => '#FF0000',
-                '{urn:ietf:params:xml:ns:caldav}supported-calendar-component-set' => new Sabre_CalDAV_Property_SupportedCalendarComponentSet(array('VEVENT','VTODO')),
+                '{urn:ietf:params:xml:ns:caldav}supported-calendar-component-set' => new Property\SupportedCalendarComponentSet(array('VEVENT','VTODO')),
             ),
             array(
                 'id' => 2,
@@ -52,17 +47,16 @@
                 '{urn:ietf:params:xml:ns:caldav}calendar-description' => 'Calendar description',
                 '{http://apple.com/ns/ical/}calendar-order' => '1',
                 '{http://apple.com/ns/ical/}calendar-color' => '#FF0000',
-                '{urn:ietf:params:xml:ns:caldav}supported-calendar-component-set' => new Sabre_CalDAV_Property_SupportedCalendarComponentSet(array('VEVENT','VTODO')),
+                '{urn:ietf:params:xml:ns:caldav}supported-calendar-component-set' => new Property\SupportedCalendarComponentSet(array('VEVENT','VTODO')),
             )
         ), array(
             1 => array(
                 'UUID-2345' => array(
-                    'calendardata' => Sabre_CalDAV_TestUtil::getTestCalendarData(),
+                    'calendardata' => TestUtil::getTestCalendarData(),
                 )
             )
         ));
-        $principalBackend = new Sabre_DAVACL_MockPrincipalBackend();
->>>>>>> 45bd35e9
+        $principalBackend = new DAVACL\MockPrincipalBackend();
         $principalBackend->setGroupMemberSet('principals/admin/calendar-proxy-read',array('principals/user1'));
         $principalBackend->setGroupMemberSet('principals/admin/calendar-proxy-write',array('principals/user1'));
         $principalBackend->addPrincipal(array(
@@ -433,14 +427,9 @@
             '{urn:ietf:params:xml:ns:caldav}calendar-home-set',
             '{urn:ietf:params:xml:ns:caldav}schedule-outbox-URL',
             '{urn:ietf:params:xml:ns:caldav}calendar-user-address-set',
-<<<<<<< HEAD
             '{' . Plugin::NS_CALENDARSERVER . '}calendar-proxy-read-for',
             '{' . Plugin::NS_CALENDARSERVER . '}calendar-proxy-write-for',
-=======
-            '{' . Sabre_CalDAV_Plugin::NS_CALENDARSERVER . '}calendar-proxy-read-for',
-            '{' . Sabre_CalDAV_Plugin::NS_CALENDARSERVER . '}calendar-proxy-write-for',
-            '{' . Sabre_CalDAV_Plugin::NS_CALENDARSERVER . '}notification-URL',
->>>>>>> 45bd35e9
+            '{' . Plugin::NS_CALENDARSERVER . '}notification-URL',
         ));
 
         $this->assertArrayHasKey(0,$props);
@@ -552,11 +541,7 @@
 
         $this->assertEquals('HTTP/1.1 207 Multi-Status',$this->response->status,'Invalid HTTP status received. Full response body: ' . $this->response->body);
 
-<<<<<<< HEAD
-        $xml = simplexml_load_string(DAV\XMLUtil::convertDAVNamespace($this->response->body));
-=======
         $xml = simplexml_load_string($this->response->body);
->>>>>>> 45bd35e9
 
         $xml->registerXPathNamespace('d','DAV:');
         $xml->registerXPathNamespace('c','urn:ietf:params:xml:ns:caldav');
@@ -618,11 +603,7 @@
 
         $this->assertEquals('HTTP/1.1 207 Multi-Status',$this->response->status,'Invalid HTTP status received. Full response body: ' . $this->response->body);
 
-<<<<<<< HEAD
-        $xml = simplexml_load_string(DAV\XMLUtil::convertDAVNamespace($this->response->body));
-=======
         $xml = simplexml_load_string($this->response->body);
->>>>>>> 45bd35e9
 
         $xml->registerXPathNamespace('d','DAV:');
         $xml->registerXPathNamespace('c','urn:ietf:params:xml:ns:caldav');
@@ -687,11 +668,7 @@
 
         $this->assertEquals('HTTP/1.1 207 Multi-Status',$this->response->status,'Received an unexpected status. Full response body: ' . $this->response->body);
 
-<<<<<<< HEAD
-        $xml = simplexml_load_string(DAV\XMLUtil::convertDAVNamespace($this->response->body));
-=======
         $xml = simplexml_load_string($this->response->body);
->>>>>>> 45bd35e9
 
         $xml->registerXPathNamespace('d','DAV:');
         $xml->registerXPathNamespace('c','urn:ietf:params:xml:ns:caldav');
@@ -750,11 +727,7 @@
 
         $this->assertEquals('HTTP/1.1 207 Multi-Status',$this->response->status,'Received an unexpected status. Full response body: ' . $this->response->body);
 
-<<<<<<< HEAD
-        $xml = simplexml_load_string(DAV\XMLUtil::convertDAVNamespace($this->response->body));
-=======
         $xml = simplexml_load_string($this->response->body);
->>>>>>> 45bd35e9
 
         $xml->registerXPathNamespace('d','DAV:');
         $xml->registerXPathNamespace('c','urn:ietf:params:xml:ns:caldav');
@@ -843,11 +816,7 @@
 
         $this->assertEquals('HTTP/1.1 207 Multi-Status',$this->response->status,'Received an unexpected status. Full response body: ' . $this->response->body);
 
-<<<<<<< HEAD
-        $xml = simplexml_load_string(DAV\XMLUtil::convertDAVNamespace($this->response->body));
-=======
         $xml = simplexml_load_string($this->response->body);
->>>>>>> 45bd35e9
 
         $xml->registerXPathNamespace('d','DAV:');
         $xml->registerXPathNamespace('c','urn:ietf:params:xml:ns:caldav');
@@ -907,11 +876,7 @@
 
         $this->assertEquals('HTTP/1.1 207 Multi-Status',$this->response->status,'Received an unexpected status. Full response body: ' . $this->response->body);
 
-<<<<<<< HEAD
-        $xml = simplexml_load_string(DAV\XMLUtil::convertDAVNamespace($this->response->body));
-=======
         $xml = simplexml_load_string($this->response->body);
->>>>>>> 45bd35e9
 
         $xml->registerXPathNamespace('d','DAV:');
         $xml->registerXPathNamespace('c','urn:ietf:params:xml:ns:caldav');
