<?php

namespace Sabre\CalDAV;
use Sabre\DAVACL;
use Sabre\DAV;
use Sabre\HTTP;

require_once 'Sabre/HTTP/ResponseMock.php';
require_once 'Sabre/DAV/Auth/MockBackend.php';
require_once 'Sabre/CalDAV/TestUtil.php';
require_once 'Sabre/DAVACL/MockPrincipalBackend.php';

class PluginTest extends \PHPUnit_Framework_TestCase {

    /**
     * @var Sabre\DAV\Server
     */
    protected $server;
    /**
     * @var Sabre\CalDAV\Plugin
     */
    protected $plugin;
    protected $response;
    /**
     * @var Sabre\CalDAV\Backend\PDO
     */
    protected $caldavBackend;

    function setup() {

        $this->caldavBackend = new Backend\Mock(array(
            array(
                'id' => 1,
                'uri' => 'UUID-123467',
                'principaluri' => 'principals/user1',
                '{DAV:}displayname' => 'user1 calendar',
                '{urn:ietf:params:xml:ns:caldav}calendar-description' => 'Calendar description',
                '{http://apple.com/ns/ical/}calendar-order' => '1',
                '{http://apple.com/ns/ical/}calendar-color' => '#FF0000',
                '{urn:ietf:params:xml:ns:caldav}supported-calendar-component-set' => new Property\SupportedCalendarComponentSet(array('VEVENT','VTODO')),
            ),
            array(
                'id' => 2,
                'uri' => 'UUID-123468',
                'principaluri' => 'principals/user1',
                '{DAV:}displayname' => 'user1 calendar2',
                '{urn:ietf:params:xml:ns:caldav}calendar-description' => 'Calendar description',
                '{http://apple.com/ns/ical/}calendar-order' => '1',
                '{http://apple.com/ns/ical/}calendar-color' => '#FF0000',
                '{urn:ietf:params:xml:ns:caldav}supported-calendar-component-set' => new Property\SupportedCalendarComponentSet(array('VEVENT','VTODO')),
            )
        ), array(
            1 => array(
                'UUID-2345' => array(
                    'calendardata' => TestUtil::getTestCalendarData(),
                )
            )
        ));
        $principalBackend = new DAVACL\MockPrincipalBackend();
        $principalBackend->setGroupMemberSet('principals/admin/calendar-proxy-read',array('principals/user1'));
        $principalBackend->setGroupMemberSet('principals/admin/calendar-proxy-write',array('principals/user1'));
        $principalBackend->addPrincipal(array(
            'uri' => 'principals/admin/calendar-proxy-read',
        ));
        $principalBackend->addPrincipal(array(
            'uri' => 'principals/admin/calendar-proxy-write',
        ));

        $calendars = new CalendarRootNode($principalBackend,$this->caldavBackend);
        $principals = new Principal\Collection($principalBackend);

        $root = new DAV\SimpleCollection('root');
        $root->addChild($calendars);
        $root->addChild($principals);

        $objectTree = new DAV\ObjectTree($root);
        $this->server = new DAV\Server($objectTree);
        $this->server->debugExceptions = true;
        $this->server->setBaseUri('/');
        $this->plugin = new Plugin();
        $this->server->addPlugin($this->plugin);

        $this->response = new HTTP\ResponseMock();
        $this->server->httpResponse = $this->response;

    }

    function testSimple() {

        $this->assertEquals(array('MKCALENDAR'), $this->plugin->getHTTPMethods('calendars/user1/randomnewcalendar'));
        $this->assertEquals(array('calendar-access','calendar-proxy'), $this->plugin->getFeatures());
        $this->assertArrayHasKey('urn:ietf:params:xml:ns:caldav', $this->server->xmlNamespaces);

    }

    function testUnknownMethodPassThrough() {

        $request = new HTTP\Request(array(
            'REQUEST_METHOD' => 'MKBREAKFAST',
            'REQUEST_URI'    => '/',
        ));

        $this->server->httpRequest = $request;
        $this->server->exec();

        $this->assertEquals('HTTP/1.1 501 Not Implemented', $this->response->status,'Incorrect status returned. Full response body:' . $this->response->body);

    }

    function testReportPassThrough() {

        $request = new HTTP\Request(array(
            'REQUEST_METHOD'    => 'REPORT',
            'HTTP_CONTENT_TYPE' => 'application/xml',
            'REQUEST_URI'       => '/',
        ));
        $request->setBody('<?xml version="1.0"?><s:somereport xmlns:s="http://www.rooftopsolutions.nl/NS/example" />');

        $this->server->httpRequest = $request;
        $this->server->exec();

        $this->assertEquals('HTTP/1.1 403 Forbidden', $this->response->status);

    }

    function testMkCalendarBadLocation() {

        $request = new HTTP\Request(array(
            'REQUEST_METHOD' => 'MKCALENDAR',
            'REQUEST_URI'    => '/blabla',
        ));

        $body = '<?xml version="1.0" encoding="utf-8" ?>
   <C:mkcalendar xmlns:D="DAV:"
                 xmlns:C="urn:ietf:params:xml:ns:caldav">
     <D:set>
       <D:prop>
         <D:displayname>Lisa\'s Events</D:displayname>
         <C:calendar-description xml:lang="en"
   >Calendar restricted to events.</C:calendar-description>
         <C:supported-calendar-component-set>
           <C:comp name="VEVENT"/>
         </C:supported-calendar-component-set>
         <C:calendar-timezone><![CDATA[BEGIN:VCALENDAR
   PRODID:-//Example Corp.//CalDAV Client//EN
   VERSION:2.0
   BEGIN:VTIMEZONE
   TZID:US-Eastern
   LAST-MODIFIED:19870101T000000Z
   BEGIN:STANDARD
   DTSTART:19671029T020000
   RRULE:FREQ=YEARLY;BYDAY=-1SU;BYMONTH=10
   TZOFFSETFROM:-0400
   TZOFFSETTO:-0500
   TZNAME:Eastern Standard Time (US & Canada)
   END:STANDARD
   BEGIN:DAYLIGHT
   DTSTART:19870405T020000
   RRULE:FREQ=YEARLY;BYDAY=1SU;BYMONTH=4
   TZOFFSETFROM:-0500
   TZOFFSETTO:-0400
   TZNAME:Eastern Daylight Time (US & Canada)
   END:DAYLIGHT
   END:VTIMEZONE
   END:VCALENDAR
   ]]></C:calendar-timezone>
       </D:prop>
     </D:set>
   </C:mkcalendar>';

        $request->setBody($body);
        $this->server->httpRequest = $request;
        $this->server->exec();

        $this->assertEquals('HTTP/1.1 403 Forbidden', $this->response->status);

    }

    function testMkCalendarNoParentNode() {

        $request = new HTTP\Request(array(
            'REQUEST_METHOD' => 'MKCALENDAR',
            'REQUEST_URI'    => '/doesntexist/calendar',
        ));

        $body = '<?xml version="1.0" encoding="utf-8" ?>
   <C:mkcalendar xmlns:D="DAV:"
                 xmlns:C="urn:ietf:params:xml:ns:caldav">
     <D:set>
       <D:prop>
         <D:displayname>Lisa\'s Events</D:displayname>
         <C:calendar-description xml:lang="en"
   >Calendar restricted to events.</C:calendar-description>
         <C:supported-calendar-component-set>
           <C:comp name="VEVENT"/>
         </C:supported-calendar-component-set>
         <C:calendar-timezone><![CDATA[BEGIN:VCALENDAR
   PRODID:-//Example Corp.//CalDAV Client//EN
   VERSION:2.0
   BEGIN:VTIMEZONE
   TZID:US-Eastern
   LAST-MODIFIED:19870101T000000Z
   BEGIN:STANDARD
   DTSTART:19671029T020000
   RRULE:FREQ=YEARLY;BYDAY=-1SU;BYMONTH=10
   TZOFFSETFROM:-0400
   TZOFFSETTO:-0500
   TZNAME:Eastern Standard Time (US & Canada)
   END:STANDARD
   BEGIN:DAYLIGHT
   DTSTART:19870405T020000
   RRULE:FREQ=YEARLY;BYDAY=1SU;BYMONTH=4
   TZOFFSETFROM:-0500
   TZOFFSETTO:-0400
   TZNAME:Eastern Daylight Time (US & Canada)
   END:DAYLIGHT
   END:VTIMEZONE
   END:VCALENDAR
   ]]></C:calendar-timezone>
       </D:prop>
     </D:set>
   </C:mkcalendar>';

        $request->setBody($body);
        $this->server->httpRequest = $request;
        $this->server->exec();

        $this->assertEquals('HTTP/1.1 409 Conflict', $this->response->status);

    }

    function testMkCalendarExistingCalendar() {

        $request = new HTTP\Request(array(
            'REQUEST_METHOD' => 'MKCALENDAR',
            'REQUEST_URI'    => '/calendars/user1/UUID-123467',
        ));

        $body = '<?xml version="1.0" encoding="utf-8" ?>
   <C:mkcalendar xmlns:D="DAV:"
                 xmlns:C="urn:ietf:params:xml:ns:caldav">
     <D:set>
       <D:prop>
         <D:displayname>Lisa\'s Events</D:displayname>
         <C:calendar-description xml:lang="en"
   >Calendar restricted to events.</C:calendar-description>
         <C:supported-calendar-component-set>
           <C:comp name="VEVENT"/>
         </C:supported-calendar-component-set>
         <C:calendar-timezone><![CDATA[BEGIN:VCALENDAR
   PRODID:-//Example Corp.//CalDAV Client//EN
   VERSION:2.0
   BEGIN:VTIMEZONE
   TZID:US-Eastern
   LAST-MODIFIED:19870101T000000Z
   BEGIN:STANDARD
   DTSTART:19671029T020000
   RRULE:FREQ=YEARLY;BYDAY=-1SU;BYMONTH=10
   TZOFFSETFROM:-0400
   TZOFFSETTO:-0500
   TZNAME:Eastern Standard Time (US & Canada)
   END:STANDARD
   BEGIN:DAYLIGHT
   DTSTART:19870405T020000
   RRULE:FREQ=YEARLY;BYDAY=1SU;BYMONTH=4
   TZOFFSETFROM:-0500
   TZOFFSETTO:-0400
   TZNAME:Eastern Daylight Time (US & Canada)
   END:DAYLIGHT
   END:VTIMEZONE
   END:VCALENDAR
   ]]></C:calendar-timezone>
       </D:prop>
     </D:set>
   </C:mkcalendar>';

        $request->setBody($body);
        $this->server->httpRequest = $request;
        $this->server->exec();

        $this->assertEquals('HTTP/1.1 405 Method Not Allowed', $this->response->status);

    }

    function testMkCalendarSucceed() {

        $request = new HTTP\Request(array(
            'REQUEST_METHOD' => 'MKCALENDAR',
            'REQUEST_URI'    => '/calendars/user1/NEWCALENDAR',
        ));

        $timezone = 'BEGIN:VCALENDAR
PRODID:-//Example Corp.//CalDAV Client//EN
VERSION:2.0
BEGIN:VTIMEZONE
TZID:US-Eastern
LAST-MODIFIED:19870101T000000Z
BEGIN:STANDARD
DTSTART:19671029T020000
RRULE:FREQ=YEARLY;BYDAY=-1SU;BYMONTH=10
TZOFFSETFROM:-0400
TZOFFSETTO:-0500
TZNAME:Eastern Standard Time (US & Canada)
END:STANDARD
BEGIN:DAYLIGHT
DTSTART:19870405T020000
RRULE:FREQ=YEARLY;BYDAY=1SU;BYMONTH=4
TZOFFSETFROM:-0500
TZOFFSETTO:-0400
TZNAME:Eastern Daylight Time (US & Canada)
END:DAYLIGHT
END:VTIMEZONE
END:VCALENDAR';

        $body = '<?xml version="1.0" encoding="utf-8" ?>
   <C:mkcalendar xmlns:D="DAV:"
                 xmlns:C="urn:ietf:params:xml:ns:caldav">
     <D:set>
       <D:prop>
         <D:displayname>Lisa\'s Events</D:displayname>
         <C:calendar-description xml:lang="en"
   >Calendar restricted to events.</C:calendar-description>
         <C:supported-calendar-component-set>
           <C:comp name="VEVENT"/>
         </C:supported-calendar-component-set>
         <C:calendar-timezone><![CDATA[' . $timezone . ']]></C:calendar-timezone>
       </D:prop>
     </D:set>
   </C:mkcalendar>';

        $request->setBody($body);
        $this->server->httpRequest = $request;
        $this->server->exec();

        $this->assertEquals('HTTP/1.1 201 Created', $this->response->status,'Invalid response code received. Full response body: ' .$this->response->body);

        $calendars = $this->caldavBackend->getCalendarsForUser('principals/user1');
        $this->assertEquals(3, count($calendars));

        $newCalendar = null;
        foreach($calendars as $calendar) {
           if ($calendar['uri'] === 'NEWCALENDAR') {
                $newCalendar = $calendar;
                break;
           }
        }

        $this->assertInternalType('array',$newCalendar);

        $keys = array(
            'uri' => 'NEWCALENDAR',
            'id' => null,
            '{urn:ietf:params:xml:ns:caldav}calendar-description' => 'Calendar restricted to events.',
            '{urn:ietf:params:xml:ns:caldav}calendar-timezone' => $timezone,
            '{DAV:}displayname' => 'Lisa\'s Events',
            '{urn:ietf:params:xml:ns:caldav}supported-calendar-component-set' => null,
        );

        foreach($keys as $key=>$value) {

            $this->assertArrayHasKey($key, $newCalendar);

            if (is_null($value)) continue;
            $this->assertEquals($value, $newCalendar[$key]);

        }
        $sccs = '{urn:ietf:params:xml:ns:caldav}supported-calendar-component-set';
        $this->assertTrue($newCalendar[$sccs] instanceof Property\SupportedCalendarComponentSet);
        $this->assertEquals(array('VEVENT'),$newCalendar[$sccs]->getValue());

    }

    function testMkCalendarEmptyBodySucceed() {

        $request = new HTTP\Request(array(
            'REQUEST_METHOD' => 'MKCALENDAR',
            'REQUEST_URI'    => '/calendars/user1/NEWCALENDAR',
        ));

        $request->setBody('');
        $this->server->httpRequest = $request;
        $this->server->exec();

        $this->assertEquals('HTTP/1.1 201 Created', $this->response->status,'Invalid response code received. Full response body: ' .$this->response->body);

        $calendars = $this->caldavBackend->getCalendarsForUser('principals/user1');
        $this->assertEquals(3, count($calendars));

        $newCalendar = null;
        foreach($calendars as $calendar) {
           if ($calendar['uri'] === 'NEWCALENDAR') {
                $newCalendar = $calendar;
                break;
           }
        }

        $this->assertInternalType('array',$newCalendar);

        $keys = array(
            'uri' => 'NEWCALENDAR',
            'id' => null,
            '{urn:ietf:params:xml:ns:caldav}supported-calendar-component-set' => null,
        );

        foreach($keys as $key=>$value) {

            $this->assertArrayHasKey($key, $newCalendar);

            if (is_null($value)) continue;
            $this->assertEquals($value, $newCalendar[$key]);

        }
        $sccs = '{urn:ietf:params:xml:ns:caldav}supported-calendar-component-set';
        $this->assertTrue($newCalendar[$sccs] instanceof Property\SupportedCalendarComponentSet);
        $this->assertEquals(array('VEVENT','VTODO'),$newCalendar[$sccs]->getValue());

    }

    function testPrincipalProperties() {

        $httpRequest = new HTTP\Request(array(
            'HTTP_HOST' => 'sabredav.org',
        ));
        $this->server->httpRequest = $httpRequest;

        $props = $this->server->getPropertiesForPath('/principals/user1',array(
            '{urn:ietf:params:xml:ns:caldav}calendar-home-set',
            '{urn:ietf:params:xml:ns:caldav}schedule-outbox-URL',
            '{urn:ietf:params:xml:ns:caldav}calendar-user-address-set',
            '{' . Plugin::NS_CALENDARSERVER . '}calendar-proxy-read-for',
            '{' . Plugin::NS_CALENDARSERVER . '}calendar-proxy-write-for',
            '{' . Plugin::NS_CALENDARSERVER . '}notification-URL',
        ));

        $this->assertArrayHasKey(0,$props);
        $this->assertArrayHasKey(200,$props[0]);


        $this->assertArrayHasKey('{urn:ietf:params:xml:ns:caldav}calendar-home-set',$props[0][200]);
        $prop = $props[0][200]['{urn:ietf:params:xml:ns:caldav}calendar-home-set'];
        $this->assertTrue($prop instanceof DAV\Property\Href);
        $this->assertEquals('calendars/user1/',$prop->getHref());

        $this->assertArrayHasKey('{urn:ietf:params:xml:ns:caldav}schedule-outbox-URL',$props[0][200]);
        $prop = $props[0][200]['{urn:ietf:params:xml:ns:caldav}schedule-outbox-URL'];
        $this->assertTrue($prop instanceof DAV\Property\Href);
        $this->assertEquals('calendars/user1/outbox',$prop->getHref());

        $this->assertArrayHasKey('{'.Plugin::NS_CALENDARSERVER .'}notification-URL',$props[0][200]);
        $prop = $props[0][200]['{'.Plugin::NS_CALENDARSERVER .'}notification-URL'];
        $this->assertTrue($prop instanceof DAV\Property\Href);
        $this->assertEquals('calendars/user1/notifications/',$prop->getHref());


        $this->assertArrayHasKey('{urn:ietf:params:xml:ns:caldav}calendar-user-address-set',$props[0][200]);
        $prop = $props[0][200]['{urn:ietf:params:xml:ns:caldav}calendar-user-address-set'];
<<<<<<< HEAD
        $this->assertTrue($prop instanceof DAV\Property\HrefList);
        $this->assertEquals(array('mailto:user1.sabredav@sabredav.org','/principals/user1'),$prop->getHrefs());
=======
        $this->assertTrue($prop instanceof Sabre_DAV_Property_HrefList);
        $this->assertEquals(array('mailto:user1.sabredav@sabredav.org','/principals/user1/'),$prop->getHrefs());
>>>>>>> c0857259

        $this->assertArrayHasKey('{http://calendarserver.org/ns/}calendar-proxy-read-for', $props[0][200]);
        $prop = $props[0][200]['{http://calendarserver.org/ns/}calendar-proxy-read-for'];
        $this->assertInstanceOf('Sabre\\DAV\\Property\\HrefList', $prop);
        $this->assertEquals(array('principals/admin'), $prop->getHrefs());

        $this->assertArrayHasKey('{http://calendarserver.org/ns/}calendar-proxy-write-for', $props[0][200]);
        $prop = $props[0][200]['{http://calendarserver.org/ns/}calendar-proxy-write-for'];
        $this->assertInstanceOf('Sabre\\DAV\\Property\\HrefList', $prop);
        $this->assertEquals(array('principals/admin'), $prop->getHrefs());


    }

    function testSupportedReportSetPropertyNonCalendar() {

        $props = $this->server->getPropertiesForPath('/calendars/user1',array(
            '{DAV:}supported-report-set',
        ));

        $this->assertArrayHasKey(0,$props);
        $this->assertArrayHasKey(200,$props[0]);
        $this->assertArrayHasKey('{DAV:}supported-report-set',$props[0][200]);

        $prop = $props[0][200]['{DAV:}supported-report-set'];

        $this->assertInstanceOf('\\Sabre\\DAV\\Property\\SupportedReportSet', $prop);
        $value = array(
        );
        $this->assertEquals($value,$prop->getValue());

    }

    /**
     * @depends testSupportedReportSetPropertyNonCalendar
     */
    function testSupportedReportSetProperty() {

        $props = $this->server->getPropertiesForPath('/calendars/user1/UUID-123467',array(
            '{DAV:}supported-report-set',
        ));

        $this->assertArrayHasKey(0,$props);
        $this->assertArrayHasKey(200,$props[0]);
        $this->assertArrayHasKey('{DAV:}supported-report-set',$props[0][200]);

        $prop = $props[0][200]['{DAV:}supported-report-set'];

        $this->assertTrue($prop instanceof \Sabre\DAV\Property\SupportedReportSet);
        $value = array(
            '{urn:ietf:params:xml:ns:caldav}calendar-multiget',
            '{urn:ietf:params:xml:ns:caldav}calendar-query',
            '{urn:ietf:params:xml:ns:caldav}free-busy-query',
        );
        $this->assertEquals($value,$prop->getValue());

    }

    /**
     * @depends testSupportedReportSetProperty
     */
    function testCalendarMultiGetReport() {

        $body =
            '<?xml version="1.0"?>' .
            '<c:calendar-multiget xmlns:c="urn:ietf:params:xml:ns:caldav" xmlns:d="DAV:">' .
            '<d:prop>' .
            '  <c:calendar-data />' .
            '  <d:getetag />' .
            '</d:prop>' .
            '<d:href>/calendars/user1/UUID-123467/UUID-2345</d:href>' .
            '</c:calendar-multiget>';

        $request = new HTTP\Request(array(
            'REQUEST_METHOD' => 'REPORT',
            'REQUEST_URI'    => '/calendars/user1',
            'HTTP_DEPTH'     => '1',
        ));
        $request->setBody($body);

        $this->server->httpRequest = $request;
        $this->server->exec();

        $this->assertEquals('HTTP/1.1 207 Multi-Status',$this->response->status,'Invalid HTTP status received. Full response body: ' . $this->response->body);

        $xml = simplexml_load_string($this->response->body);

        $xml->registerXPathNamespace('d','DAV:');
        $xml->registerXPathNamespace('c','urn:ietf:params:xml:ns:caldav');

        $check = array(
            '/d:multistatus',
            '/d:multistatus/d:response',
            '/d:multistatus/d:response/d:href',
            '/d:multistatus/d:response/d:propstat',
            '/d:multistatus/d:response/d:propstat/d:prop',
            '/d:multistatus/d:response/d:propstat/d:prop/d:getetag',
            '/d:multistatus/d:response/d:propstat/d:prop/c:calendar-data',
            '/d:multistatus/d:response/d:propstat/d:status' => 'HTTP/1.1 200 OK',
        );

        foreach($check as $v1=>$v2) {

            $xpath = is_int($v1)?$v2:$v1;

            $result = $xml->xpath($xpath);
            $this->assertEquals(1,count($result));

            if (!is_int($v1)) $this->assertEquals($v2,(string)$result[0]);

        }

        // The response object should have a reference to the Asia/Seoul
        // timezone.
        $this->assertTrue(strpos($this->response->body,'Asia/Seoul')!==false);

    }

    /**
     * @depends testCalendarMultiGetReport
     */
    function testCalendarMultiGetReportExpand() {

        $body =
            '<?xml version="1.0"?>' .
            '<c:calendar-multiget xmlns:c="urn:ietf:params:xml:ns:caldav" xmlns:d="DAV:">' .
            '<d:prop>' .
            '  <c:calendar-data>' .
            '     <c:expand start="20110101T000000Z" end="20111231T235959Z" />' .
            '  </c:calendar-data>' .
            '  <d:getetag />' .
            '</d:prop>' .
            '<d:href>/calendars/user1/UUID-123467/UUID-2345</d:href>' .
            '</c:calendar-multiget>';

        $request = new HTTP\Request(array(
            'REQUEST_METHOD' => 'REPORT',
            'REQUEST_URI'    => '/calendars/user1',
            'HTTP_DEPTH'     => '1',
        ));
        $request->setBody($body);

        $this->server->httpRequest = $request;
        $this->server->exec();

        $this->assertEquals('HTTP/1.1 207 Multi-Status',$this->response->status,'Invalid HTTP status received. Full response body: ' . $this->response->body);

        $xml = simplexml_load_string($this->response->body);

        $xml->registerXPathNamespace('d','DAV:');
        $xml->registerXPathNamespace('c','urn:ietf:params:xml:ns:caldav');

        $check = array(
            '/d:multistatus',
            '/d:multistatus/d:response',
            '/d:multistatus/d:response/d:href',
            '/d:multistatus/d:response/d:propstat',
            '/d:multistatus/d:response/d:propstat/d:prop',
            '/d:multistatus/d:response/d:propstat/d:prop/d:getetag',
            '/d:multistatus/d:response/d:propstat/d:prop/c:calendar-data',
            '/d:multistatus/d:response/d:propstat/d:status' => 'HTTP/1.1 200 OK',
        );

        foreach($check as $v1=>$v2) {

            $xpath = is_int($v1)?$v2:$v1;

            $result = $xml->xpath($xpath);
            $this->assertEquals(1,count($result));

            if (!is_int($v1)) $this->assertEquals($v2,(string)$result[0]);

        }
        // The response object should no longer hold references to timezones.
        $this->assertTrue(strpos($this->response->body,'Asia/Seoul')===false);

    }

    /**
     * @depends testSupportedReportSetProperty
     * @depends testCalendarMultiGetReport
     */
    function testCalendarQueryReport() {

        $body =
            '<?xml version="1.0"?>' .
            '<c:calendar-query xmlns:c="urn:ietf:params:xml:ns:caldav" xmlns:d="DAV:">' .
            '<d:prop>' .
            '  <c:calendar-data>' .
            '     <c:expand start="20000101T000000Z" end="20101231T235959Z" />' .
            '  </c:calendar-data>' .
            '  <d:getetag />' .
            '</d:prop>' .
            '<c:filter>' .
            '  <c:comp-filter name="VCALENDAR">' .
            '    <c:comp-filter name="VEVENT" />' .
            '  </c:comp-filter>' .
            '</c:filter>' .
            '</c:calendar-query>';

        $request = new HTTP\Request(array(
            'REQUEST_METHOD' => 'REPORT',
            'REQUEST_URI'    => '/calendars/user1/UUID-123467',
            'HTTP_DEPTH'     => '1',
        ));
        $request->setBody($body);

        $this->server->httpRequest = $request;
        $this->server->exec();

        $this->assertEquals('HTTP/1.1 207 Multi-Status',$this->response->status,'Received an unexpected status. Full response body: ' . $this->response->body);

        $xml = simplexml_load_string($this->response->body);

        $xml->registerXPathNamespace('d','DAV:');
        $xml->registerXPathNamespace('c','urn:ietf:params:xml:ns:caldav');

        $check = array(
            '/d:multistatus',
            '/d:multistatus/d:response',
            '/d:multistatus/d:response/d:href',
            '/d:multistatus/d:response/d:propstat',
            '/d:multistatus/d:response/d:propstat/d:prop',
            '/d:multistatus/d:response/d:propstat/d:prop/d:getetag',
            '/d:multistatus/d:response/d:propstat/d:prop/c:calendar-data',
            '/d:multistatus/d:response/d:propstat/d:status' => 'HTTP/1.1 200 OK',
        );

        foreach($check as $v1=>$v2) {

            $xpath = is_int($v1)?$v2:$v1;

            $result = $xml->xpath($xpath);
            $this->assertEquals(1,count($result), 'We expected 1 ' . $xpath . ' elements. We\'ve found ' . count($result) . '. Full result: ' . $this->response->body);

            if (!is_int($v1)) $this->assertEquals($v2,(string)$result[0]);

        }

    }

    /**
     * @depends testCalendarQueryReport
     */
    function testCalendarQueryReportNoCalData() {

        $body =
            '<?xml version="1.0"?>' .
            '<c:calendar-query xmlns:c="urn:ietf:params:xml:ns:caldav" xmlns:d="DAV:">' .
            '<d:prop>' .
            '  <d:getetag />' .
            '</d:prop>' .
            '<c:filter>' .
            '  <c:comp-filter name="VCALENDAR">' .
            '    <c:comp-filter name="VEVENT" />' .
            '  </c:comp-filter>' .
            '</c:filter>' .
            '</c:calendar-query>';

        $request = new HTTP\Request(array(
            'REQUEST_METHOD' => 'REPORT',
            'REQUEST_URI'    => '/calendars/user1//UUID-123467',
            'HTTP_DEPTH'     => '1',
        ));
        $request->setBody($body);

        $this->server->httpRequest = $request;
        $this->server->exec();

        $this->assertEquals('HTTP/1.1 207 Multi-Status',$this->response->status,'Received an unexpected status. Full response body: ' . $this->response->body);

        $xml = simplexml_load_string($this->response->body);

        $xml->registerXPathNamespace('d','DAV:');
        $xml->registerXPathNamespace('c','urn:ietf:params:xml:ns:caldav');

        $check = array(
            '/d:multistatus',
            '/d:multistatus/d:response',
            '/d:multistatus/d:response/d:href',
            '/d:multistatus/d:response/d:propstat',
            '/d:multistatus/d:response/d:propstat/d:prop',
            '/d:multistatus/d:response/d:propstat/d:prop/d:getetag',
            '/d:multistatus/d:response/d:propstat/d:status' => 'HTTP/1.1 200 OK',
        );

        foreach($check as $v1=>$v2) {

            $xpath = is_int($v1)?$v2:$v1;

            $result = $xml->xpath($xpath);
            $this->assertEquals(1,count($result), 'We expected 1 ' . $xpath . ' elements. We\'ve found ' . count($result) . '. Full result: ' . $this->response->body);

            if (!is_int($v1)) $this->assertEquals($v2,(string)$result[0]);

        }

    }

    /**
     * @depends testCalendarQueryReport
     */
    function testCalendarQueryReportNoFilters() {

        $body =
            '<?xml version="1.0"?>' .
            '<c:calendar-query xmlns:c="urn:ietf:params:xml:ns:caldav" xmlns:d="DAV:">' .
            '<d:prop>' .
            '  <c:calendar-data />' .
            '  <d:getetag />' .
            '</d:prop>' .
            '</c:calendar-query>';

        $request = new HTTP\Request(array(
            'REQUEST_METHOD' => 'REPORT',
            'REQUEST_URI'    => '/calendars/user1//UUID-123467',
        ));
        $request->setBody($body);

        $this->server->httpRequest = $request;
        $this->server->exec();

        $this->assertEquals('HTTP/1.1 400 Bad request',$this->response->status,'Received an unexpected status. Full response body: ' . $this->response->body);

    }

    /**
     * @depends testSupportedReportSetProperty
     * @depends testCalendarMultiGetReport
     */
    function testCalendarQueryReport1Object() {

        $body =
            '<?xml version="1.0"?>' .
            '<c:calendar-query xmlns:c="urn:ietf:params:xml:ns:caldav" xmlns:d="DAV:">' .
            '<d:prop>' .
            '  <c:calendar-data>' .
            '     <c:expand start="20000101T000000Z" end="20101231T235959Z" />' .
            '  </c:calendar-data>' .
            '  <d:getetag />' .
            '</d:prop>' .
            '<c:filter>' .
            '  <c:comp-filter name="VCALENDAR">' .
            '    <c:comp-filter name="VEVENT" />' .
            '  </c:comp-filter>' .
            '</c:filter>' .
            '</c:calendar-query>';

        $request = new HTTP\Request(array(
            'REQUEST_METHOD' => 'REPORT',
            'REQUEST_URI'    => '/calendars/user1/UUID-123467/UUID-2345',
            'HTTP_DEPTH'     => '0',
        ));
        $request->setBody($body);

        $this->server->httpRequest = $request;
        $this->server->exec();

        $this->assertEquals('HTTP/1.1 207 Multi-Status',$this->response->status,'Received an unexpected status. Full response body: ' . $this->response->body);

        $xml = simplexml_load_string($this->response->body);

        $xml->registerXPathNamespace('d','DAV:');
        $xml->registerXPathNamespace('c','urn:ietf:params:xml:ns:caldav');

        $check = array(
            '/d:multistatus',
            '/d:multistatus/d:response',
            '/d:multistatus/d:response/d:href',
            '/d:multistatus/d:response/d:propstat',
            '/d:multistatus/d:response/d:propstat/d:prop',
            '/d:multistatus/d:response/d:propstat/d:prop/d:getetag',
            '/d:multistatus/d:response/d:propstat/d:prop/c:calendar-data',
            '/d:multistatus/d:response/d:propstat/d:status' => 'HTTP/1.1 200 OK',
        );

        foreach($check as $v1=>$v2) {

            $xpath = is_int($v1)?$v2:$v1;

            $result = $xml->xpath($xpath);
            $this->assertEquals(1,count($result), 'We expected 1 ' . $xpath . ' elements. We\'ve found ' . count($result) . '. Full result: ' . $this->response->body);

            if (!is_int($v1)) $this->assertEquals($v2,(string)$result[0]);

        }

    }

    /**
     * @depends testSupportedReportSetProperty
     * @depends testCalendarMultiGetReport
     */
    function testCalendarQueryReport1ObjectNoCalData() {

        $body =
            '<?xml version="1.0"?>' .
            '<c:calendar-query xmlns:c="urn:ietf:params:xml:ns:caldav" xmlns:d="DAV:">' .
            '<d:prop>' .
            '  <d:getetag />' .
            '</d:prop>' .
            '<c:filter>' .
            '  <c:comp-filter name="VCALENDAR">' .
            '    <c:comp-filter name="VEVENT" />' .
            '  </c:comp-filter>' .
            '</c:filter>' .
            '</c:calendar-query>';

        $request = new HTTP\Request(array(
            'REQUEST_METHOD' => 'REPORT',
            'REQUEST_URI'    => '/calendars/user1/UUID-123467/UUID-2345',
            'HTTP_DEPTH'     => '0',
        ));
        $request->setBody($body);

        $this->server->httpRequest = $request;
        $this->server->exec();

        $this->assertEquals('HTTP/1.1 207 Multi-Status',$this->response->status,'Received an unexpected status. Full response body: ' . $this->response->body);

        $xml = simplexml_load_string($this->response->body);

        $xml->registerXPathNamespace('d','DAV:');
        $xml->registerXPathNamespace('c','urn:ietf:params:xml:ns:caldav');

        $check = array(
            '/d:multistatus',
            '/d:multistatus/d:response',
            '/d:multistatus/d:response/d:href',
            '/d:multistatus/d:response/d:propstat',
            '/d:multistatus/d:response/d:propstat/d:prop',
            '/d:multistatus/d:response/d:propstat/d:prop/d:getetag',
            '/d:multistatus/d:response/d:propstat/d:status' => 'HTTP/1.1 200 OK',
        );

        foreach($check as $v1=>$v2) {

            $xpath = is_int($v1)?$v2:$v1;

            $result = $xml->xpath($xpath);
            $this->assertEquals(1,count($result), 'We expected 1 ' . $xpath . ' elements. We\'ve found ' . count($result) . '. Full result: ' . $this->response->body);

            if (!is_int($v1)) $this->assertEquals($v2,(string)$result[0]);

        }

    }

    function testHTMLActionsPanel() {

        $output = '';
        $r = $this->server->broadcastEvent('onHTMLActionsPanel', array($this->server->tree->getNodeForPath('calendars/user1'), &$output));
        $this->assertFalse($r);

        $this->assertTrue(!!strpos($output,'Display name'));

    }

    function testBrowserPostAction() {

        $r = $this->server->broadcastEvent('onBrowserPostAction', array('calendars/user1', 'mkcalendar', array(
            'name' => 'NEWCALENDAR',
            '{DAV:}displayname' => 'foo',
        )));
        $this->assertFalse($r);

        $calendars = $this->caldavBackend->getCalendarsForUser('principals/user1');
        $this->assertEquals(3, count($calendars));

        $newCalendar = null;
        foreach($calendars as $calendar) {
           if ($calendar['uri'] === 'NEWCALENDAR') {
                $newCalendar = $calendar;
                break;
           }
        }
        if (!$newCalendar)
            $this->fail('Could not find newly created calendar');


    }

    /**
     * @depends testCalendarMultiGetReport
     */
    function testCalendarMultiGetReportNoEnd() {

        $body =
            '<?xml version="1.0"?>' .
            '<c:calendar-multiget xmlns:c="urn:ietf:params:xml:ns:caldav" xmlns:d="DAV:">' .
            '<d:prop>' .
            '  <c:calendar-data>' .
            '     <c:expand start="20110101T000000Z" />' .
            '  </c:calendar-data>' .
            '  <d:getetag />' .
            '</d:prop>' .
            '<d:href>/calendars/user1/UUID-123467/UUID-2345</d:href>' .
            '</c:calendar-multiget>';

        $request = new HTTP\Request(array(
            'REQUEST_METHOD' => 'REPORT',
            'REQUEST_URI'    => '/calendars/user1',
            'HTTP_DEPTH'     => '1',
        ));
        $request->setBody($body);

        $this->server->httpRequest = $request;
        $this->server->exec();

        $this->assertEquals('HTTP/1.1 400 Bad request',$this->response->status,'Invalid HTTP status received. Full response body: ' . $this->response->body);

    }

    /**
     * @depends testCalendarMultiGetReport
     */
    function testCalendarMultiGetReportNoStart() {

        $body =
            '<?xml version="1.0"?>' .
            '<c:calendar-multiget xmlns:c="urn:ietf:params:xml:ns:caldav" xmlns:d="DAV:">' .
            '<d:prop>' .
            '  <c:calendar-data>' .
            '     <c:expand end="20110101T000000Z" />' .
            '  </c:calendar-data>' .
            '  <d:getetag />' .
            '</d:prop>' .
            '<d:href>/calendars/user1/UUID-123467/UUID-2345</d:href>' .
            '</c:calendar-multiget>';

        $request = new HTTP\Request(array(
            'REQUEST_METHOD' => 'REPORT',
            'REQUEST_URI'    => '/calendars/user1',
            'HTTP_DEPTH'     => '1',
        ));
        $request->setBody($body);

        $this->server->httpRequest = $request;
        $this->server->exec();

        $this->assertEquals('HTTP/1.1 400 Bad request',$this->response->status,'Invalid HTTP status received. Full response body: ' . $this->response->body);

    }

    /**
     * @depends testCalendarMultiGetReport
     */
    function testCalendarMultiGetReportEndBeforeStart() {

        $body =
            '<?xml version="1.0"?>' .
            '<c:calendar-multiget xmlns:c="urn:ietf:params:xml:ns:caldav" xmlns:d="DAV:">' .
            '<d:prop>' .
            '  <c:calendar-data>' .
            '     <c:expand start="20200101T000000Z" end="20110101T000000Z" />' .
            '  </c:calendar-data>' .
            '  <d:getetag />' .
            '</d:prop>' .
            '<d:href>/calendars/user1/UUID-123467/UUID-2345</d:href>' .
            '</c:calendar-multiget>';

        $request = new HTTP\Request(array(
            'REQUEST_METHOD' => 'REPORT',
            'REQUEST_URI'    => '/calendars/user1',
            'HTTP_DEPTH'     => '1',
        ));
        $request->setBody($body);

        $this->server->httpRequest = $request;
        $this->server->exec();

        $this->assertEquals('HTTP/1.1 400 Bad request',$this->response->status,'Invalid HTTP status received. Full response body: ' . $this->response->body);

    }

    function testNotificationProperties() {

        $request = array(
            '{' . Plugin::NS_CALENDARSERVER . '}notificationtype',
        );
        $result = array();
        $notification = new Notifications\Node(
            $this->caldavBackend,
<<<<<<< HEAD
            new Notifications\Notification\SystemStatus('foo')
=======
            'principals/user1',
            new Sabre_CalDAV_Notifications_Notification_SystemStatus('foo','"1"')
>>>>>>> c0857259
        );
        $this->plugin->beforeGetProperties('foo', $notification, $request, $result);

        $this->assertEquals(
            array(
                200 => array(
                    '{' . Plugin::NS_CALENDARSERVER . '}notificationtype' => $notification->getNotificationType()
                )
            ), $result);

    }

    function testNotificationGet() {

        $notification = new Notifications\Node(
            $this->caldavBackend,
<<<<<<< HEAD
            new Notifications\Notification\SystemStatus('foo')
=======
            'principals/user1',
            new Sabre_CalDAV_Notifications_Notification_SystemStatus('foo','"1"')
>>>>>>> c0857259
        );

        $server = new DAV\Server(array($notification));
        $caldav = new Plugin();

<<<<<<< HEAD
        $httpResponse = new HTTP\ResponseMock();
=======
        $server->httpRequest = new Sabre_HTTP_Request(array(
            'REQUEST_URI' => '/foo.xml',
        ));
        $httpResponse = new Sabre_HTTP_ResponseMock();
>>>>>>> c0857259
        $server->httpResponse = $httpResponse;

        $server->addPlugin($caldav);

        $caldav->beforeMethod('GET','foo.xml');

        $this->assertEquals('HTTP/1.1 200 OK', $httpResponse->status);
        $this->assertEquals(array(
            'Content-Type' => 'application/xml',
            'ETag'         => '"1"',
        ), $httpResponse->headers);

        $expected = 
'<?xml version="1.0" encoding="UTF-8"?>
<cs:notification xmlns:d="DAV:" xmlns:s="http://sabredav.org/ns" xmlns:cal="urn:ietf:params:xml:ns:caldav" xmlns:cs="http://calendarserver.org/ns/">
  <cs:systemstatus type="high"/>
</cs:notification>
';

        $this->assertEquals($expected, $httpResponse->body);

    }

    function testGETPassthrough() {

        $server = new Sabre_DAV_Server();
        $caldav = new Sabre_CalDAV_Plugin();

        $httpResponse = new Sabre_HTTP_ResponseMock();
        $server->httpResponse = $httpResponse;

        $server->addPlugin($caldav);

        $caldav->beforeMethod('GET','foo');

        $this->assertNull($caldav->beforeMethod('GET','foozz'));

    }


}<|MERGE_RESOLUTION|>--- conflicted
+++ resolved
@@ -454,13 +454,8 @@
 
         $this->assertArrayHasKey('{urn:ietf:params:xml:ns:caldav}calendar-user-address-set',$props[0][200]);
         $prop = $props[0][200]['{urn:ietf:params:xml:ns:caldav}calendar-user-address-set'];
-<<<<<<< HEAD
         $this->assertTrue($prop instanceof DAV\Property\HrefList);
-        $this->assertEquals(array('mailto:user1.sabredav@sabredav.org','/principals/user1'),$prop->getHrefs());
-=======
-        $this->assertTrue($prop instanceof Sabre_DAV_Property_HrefList);
         $this->assertEquals(array('mailto:user1.sabredav@sabredav.org','/principals/user1/'),$prop->getHrefs());
->>>>>>> c0857259
 
         $this->assertArrayHasKey('{http://calendarserver.org/ns/}calendar-proxy-read-for', $props[0][200]);
         $prop = $props[0][200]['{http://calendarserver.org/ns/}calendar-proxy-read-for'];
@@ -1044,12 +1039,8 @@
         $result = array();
         $notification = new Notifications\Node(
             $this->caldavBackend,
-<<<<<<< HEAD
-            new Notifications\Notification\SystemStatus('foo')
-=======
             'principals/user1',
-            new Sabre_CalDAV_Notifications_Notification_SystemStatus('foo','"1"')
->>>>>>> c0857259
+            new Notifications\Notification\SystemStatus('foo','"1"')
         );
         $this->plugin->beforeGetProperties('foo', $notification, $request, $result);
 
@@ -1066,25 +1057,17 @@
 
         $notification = new Notifications\Node(
             $this->caldavBackend,
-<<<<<<< HEAD
-            new Notifications\Notification\SystemStatus('foo')
-=======
             'principals/user1',
-            new Sabre_CalDAV_Notifications_Notification_SystemStatus('foo','"1"')
->>>>>>> c0857259
+            new Notifications\Notification\SystemStatus('foo','"1"')
         );
 
         $server = new DAV\Server(array($notification));
         $caldav = new Plugin();
 
-<<<<<<< HEAD
+        $server->httpRequest = new HTTP\Request(array(
+            'REQUEST_URI' => '/foo.xml',
+        ));
         $httpResponse = new HTTP\ResponseMock();
-=======
-        $server->httpRequest = new Sabre_HTTP_Request(array(
-            'REQUEST_URI' => '/foo.xml',
-        ));
-        $httpResponse = new Sabre_HTTP_ResponseMock();
->>>>>>> c0857259
         $server->httpResponse = $httpResponse;
 
         $server->addPlugin($caldav);
@@ -1110,10 +1093,10 @@
 
     function testGETPassthrough() {
 
-        $server = new Sabre_DAV_Server();
-        $caldav = new Sabre_CalDAV_Plugin();
-
-        $httpResponse = new Sabre_HTTP_ResponseMock();
+        $server = new DAV\Server();
+        $caldav = new Plugin();
+
+        $httpResponse = new HTTP\ResponseMock();
         $server->httpResponse = $httpResponse;
 
         $server->addPlugin($caldav);
