<?php

namespace Sabre\CalDAV;
use Sabre\DAVACL;

require_once 'Sabre/CalDAV/TestUtil.php';
require_once 'Sabre/DAVACL/MockPrincipalBackend.php';

class CalendarTest extends \PHPUnit_Framework_TestCase {

    /**
     * @var Sabre\CalDAV\Backend_PDO
     */
    protected $backend;
    protected $principalBackend;
    /**
     * @var Sabre\CalDAV\Calendar
     */
    protected $calendar;
    /**
     * @var array
     */
    protected $calendars;

    function setup() {

        if (!SABRE_HASSQLITE) $this->markTestSkipped('SQLite driver is not available');
        $this->backend = TestUtil::getBackend();
        $this->principalBackend = new DAVACL\MockPrincipalBackend();

        $this->calendars = $this->backend->getCalendarsForUser('principals/user1');
        $this->assertEquals(2, count($this->calendars));
        $this->calendar = new Calendar($this->principalBackend, $this->backend, $this->calendars[0]);


    }

    function teardown() {

        unset($this->backend);

    }

    function testSimple() {

        $this->assertEquals($this->calendars[0]['uri'], $this->calendar->getName());

    }

    /**
     * @depends testSimple
     */
    function testUpdateProperties() {

        $result = $this->calendar->updateProperties(array(
            '{DAV:}displayname' => 'NewName',
        ));

        $this->assertEquals(true, $result);

        $calendars2 = $this->backend->getCalendarsForUser('principals/user1');
        $this->assertEquals('NewName',$calendars2[0]['{DAV:}displayname']);

    }

    /**
     * @depends testSimple
     */
    function testGetProperties() {

        $question = array(
            '{urn:ietf:params:xml:ns:caldav}supported-calendar-component-set',
            '{urn:ietf:params:xml:ns:caldav}supported-calendar-data',
            '{urn:ietf:params:xml:ns:caldav}supported-collation-set',
        );

        $result = $this->calendar->getProperties($question);

        foreach($question as $q) $this->assertArrayHasKey($q,$result);

        $this->assertEquals(array('VEVENT','VTODO'), $result['{urn:ietf:params:xml:ns:caldav}supported-calendar-component-set']->getValue());

        $this->assertTrue($result['{urn:ietf:params:xml:ns:caldav}supported-collation-set'] instanceof Property\SupportedCollationSet);

<<<<<<< HEAD
        $this->assertTrue($result['{DAV:}owner'] instanceof DAVACL\Property\Principal);
        $this->assertEquals('principals/user1', $result['{DAV:}owner']->getHref());

=======
>>>>>>> c0857259
    }

    /**
     * @expectedException Sabre\DAV\Exception\NotFound
     * @depends testSimple
     */
    function testGetChildNotFound() {

        $this->calendar->getChild('randomname');

    }

    /**
     * @depends testSimple
     */
    function testGetChildren() {

        $children = $this->calendar->getChildren();
        $this->assertEquals(1,count($children));

        $this->assertTrue($children[0] instanceof CalendarObject);

    }

    /**
     * @depends testGetChildren
     */
    function testChildExists() {

        $this->assertFalse($this->calendar->childExists('foo'));

        $children = $this->calendar->getChildren();
        $this->assertTrue($this->calendar->childExists($children[0]->getName()));
    }



    /**
     * @expectedException Sabre\DAV\Exception\MethodNotAllowed
     */
    function testCreateDirectory() {

        $this->calendar->createDirectory('hello');

    }

    /**
     * @expectedException Sabre\DAV\Exception\MethodNotAllowed
     */
    function testSetName() {

        $this->calendar->setName('hello');

    }

    function testGetLastModified() {

        $this->assertNull($this->calendar->getLastModified());

    }

    function testCreateFile() {

        $file = fopen('php://memory','r+');
        fwrite($file,TestUtil::getTestCalendarData());
        rewind($file);

        $this->calendar->createFile('hello',$file);

        $file = $this->calendar->getChild('hello');
        $this->assertTrue($file instanceof CalendarObject);

    }

    function testCreateFileNoSupportedComponents() {

        $file = fopen('php://memory','r+');
        fwrite($file,TestUtil::getTestCalendarData());
        rewind($file);

        $calendar = new Calendar($this->principalBackend, $this->backend, $this->calendars[1]);
        $calendar->createFile('hello',$file);

        $file = $calendar->getChild('hello');
        $this->assertTrue($file instanceof CalendarObject);

    }

    function testDelete() {

        $this->calendar->delete();

        $calendars = $this->backend->getCalendarsForUser('principals/user1');
        $this->assertEquals(1, count($calendars));
    }

    function testGetOwner() {

        $this->assertEquals('principals/user1',$this->calendar->getOwner());

    }

    function testGetGroup() {

        $this->assertNull($this->calendar->getGroup());

    }

    function testGetACL() {

        $expected = array(
            array(
                'privilege' => '{DAV:}read',
                'principal' => 'principals/user1',
                'protected' => true,
            ),
            array(
                'privilege' => '{DAV:}write',
                'principal' => 'principals/user1',
                'protected' => true,
            ),
            array(
                'privilege' => '{DAV:}read',
                'principal' => 'principals/user1/calendar-proxy-write',
                'protected' => true,
            ),
            array(
                'privilege' => '{DAV:}write',
                'principal' => 'principals/user1/calendar-proxy-write',
                'protected' => true,
            ),
            array(
                'privilege' => '{DAV:}read',
                'principal' => 'principals/user1/calendar-proxy-read',
                'protected' => true,
            ),
            array(
                'privilege' => '{' . Plugin::NS_CALDAV . '}read-free-busy',
                'principal' => '{DAV:}authenticated',
                'protected' => true,
            ),
        );
        $this->assertEquals($expected, $this->calendar->getACL());

    }

    /**
     * @expectedException Sabre\DAV\Exception\MethodNotAllowed
     */
    function testSetACL() {

        $this->calendar->setACL(array());

    }

    function testGetSupportedPrivilegesSet() {

        $result = $this->calendar->getSupportedPrivilegeSet();

        $this->assertEquals(
            '{' . Plugin::NS_CALDAV . '}read-free-busy',
            $result['aggregates'][0]['aggregates'][2]['privilege']
        );

    }


}<|MERGE_RESOLUTION|>--- conflicted
+++ resolved
@@ -82,12 +82,9 @@
 
         $this->assertTrue($result['{urn:ietf:params:xml:ns:caldav}supported-collation-set'] instanceof Property\SupportedCollationSet);
 
-<<<<<<< HEAD
         $this->assertTrue($result['{DAV:}owner'] instanceof DAVACL\Property\Principal);
         $this->assertEquals('principals/user1', $result['{DAV:}owner']->getHref());
 
-=======
->>>>>>> c0857259
     }
 
     /**
