--- conflicted
+++ resolved
@@ -66,11 +66,7 @@
         $server->addPlugin(new Plugin());
 
         $result = $server->updateProperties('foo', array(
-<<<<<<< HEAD
-            '{DAV:}group-member-set' => new DAV\Property\HrefList(array('bar','baz')),
-=======
-            '{DAV:}group-member-set' => new Sabre_DAV_Property_HrefList(array('/bar','/baz'), true),
->>>>>>> 277f4b5f
+            '{DAV:}group-member-set' => new DAV\Property\HrefList(array('/bar','/baz'), true),
         ));
 
         $expected = array(
@@ -111,11 +107,7 @@
         $server->addPlugin(new Plugin());
 
         $result = $server->updateProperties('foo', array(
-<<<<<<< HEAD
-            '{DAV:}group-member-set' => new DAV\Property\HrefList(array('bar','baz')),
-=======
-            '{DAV:}group-member-set' => new Sabre_DAV_Property_HrefList(array('/bar','/baz'),false),
->>>>>>> 277f4b5f
+            '{DAV:}group-member-set' => new DAV\Property\HrefList(array('/bar','/baz'),false),
             '{DAV:}bar' => 'baz',
         ));
 
