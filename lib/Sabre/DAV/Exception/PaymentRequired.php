--- conflicted
+++ resolved
@@ -10,13 +10,7 @@
  * The PaymentRequired exception may be thrown in a case where a user must pay
  * to access a certain resource or operation.
  *
-<<<<<<< HEAD
- * @copyright Copyright (C) 2007-2012 Rooftop Solutions. All rights reserved.
-=======
- * @package Sabre
- * @subpackage DAV
  * @copyright Copyright (C) 2007-2013 Rooftop Solutions. All rights reserved.
->>>>>>> 9f5c1f99
  * @author Evert Pot (http://www.rooftopsolutions.nl/)
  * @license http://code.google.com/p/sabredav/wiki/License Modified BSD License
  */
