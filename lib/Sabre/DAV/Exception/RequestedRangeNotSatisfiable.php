<?php

namespace Sabre\DAV\Exception;

use Sabre\DAV;

/**
 * RequestedRangeNotSatisfiable
 *
 * This exception is normally thrown when the user
 * request a range that is out of the entity bounds.
 *
<<<<<<< HEAD
 * @copyright Copyright (C) 2007-2012 Rooftop Solutions. All rights reserved.
=======
 * @package Sabre
 * @subpackage DAV
 * @copyright Copyright (C) 2007-2013 Rooftop Solutions. All rights reserved.
>>>>>>> 9f5c1f99
 * @author Evert Pot (http://www.rooftopsolutions.nl/)
 * @license http://code.google.com/p/sabredav/wiki/License Modified BSD License
 */
class RequestedRangeNotSatisfiable extends DAV\Exception {

    /**
     * returns the http statuscode for this exception
     *
     * @return int
     */
    public function getHTTPCode() {

        return 416;

    }

}
<|MERGE_RESOLUTION|>--- conflicted
+++ resolved
@@ -10,13 +10,7 @@
  * This exception is normally thrown when the user
  * request a range that is out of the entity bounds.
  *
-<<<<<<< HEAD
- * @copyright Copyright (C) 2007-2012 Rooftop Solutions. All rights reserved.
-=======
- * @package Sabre
- * @subpackage DAV
  * @copyright Copyright (C) 2007-2013 Rooftop Solutions. All rights reserved.
->>>>>>> 9f5c1f99
  * @author Evert Pot (http://www.rooftopsolutions.nl/)
  * @license http://code.google.com/p/sabredav/wiki/License Modified BSD License
  */
