--- conflicted
+++ resolved
@@ -14,13 +14,7 @@
  * $lockPlugin = new Sabre\DAV\Locks\Plugin($lockBackend);
  * $server->addPlugin($lockPlugin);
  *
-<<<<<<< HEAD
- * @copyright Copyright (C) 2007-2012 Rooftop Solutions. All rights reserved.
-=======
- * @package Sabre
- * @subpackage DAV
  * @copyright Copyright (C) 2007-2013 Rooftop Solutions. All rights reserved.
->>>>>>> 9f5c1f99
  * @author Evert Pot (http://www.rooftopsolutions.nl/)
  * @license http://code.google.com/p/sabredav/wiki/License Modified BSD License
  */
