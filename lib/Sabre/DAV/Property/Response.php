--- conflicted
+++ resolved
@@ -142,11 +142,7 @@
                 if (is_scalar($propertyValue)) {
                     $text = $document->createTextNode($propertyValue);
                     $currentProperty->appendChild($text);
-<<<<<<< HEAD
-                } elseif ($propertyValue instanceof DAV\Property) {
-=======
-                } elseif ($propertyValue instanceof Sabre_DAV_PropertyInterface) {
->>>>>>> 45bd35e9
+                } elseif ($propertyValue instanceof DAV\PropertyInterface) {
                     $propertyValue->serialize($server,$currentProperty);
                 } elseif (!is_null($propertyValue)) {
                     throw new DAV\Exception('Unknown property value type: ' . gettype($propertyValue) . ' for property: ' . $propertyName);
