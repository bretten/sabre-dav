--- conflicted
+++ resolved
@@ -509,46 +509,16 @@
      */
     public function parseMultiStatus($body) {
 
-<<<<<<< HEAD
         try {
             $dom = XMLUtil::loadDOMDocument($body);
         } catch (Exception\BadRequest $e) {
             throw new \InvalidArgumentException('The body passed to parseMultiStatus could not be parsed. Is it really xml?');
-=======
-        $body = XMLUtil::convertDAVNamespace($body);
-
-        $responseXML = simplexml_load_string($body, null, LIBXML_NOBLANKS | LIBXML_NOCDATA);
-        if ($responseXML===false) {
-            throw new \InvalidArgumentException('The passed data is not valid XML');
->>>>>>> cd67ec7b
-        }
-        $xpath = new \DOMXPath($dom);
-
-<<<<<<< HEAD
-        $xpath->registerNamespace('d', 'DAV:');
+        }
 
         $responses = Property\ResponseList::unserialize(
             $dom->documentElement,
             $this->propertyMap
         );
-=======
-        $responseXML->registerXPathNamespace('d', 'urn:DAV');
-
-        $propResult = array();
-
-        foreach($responseXML->xpath('d:response') as $response) {
-            $response->registerXPathNamespace('d', 'urn:DAV');
-            $href = $response->xpath('d:href');
-            $href = (string)$href[0];
-
-            $properties = array();
-
-            foreach($response->xpath('d:propstat') as $propStat) {
-
-                $propStat->registerXPathNamespace('d', 'urn:DAV');
-                $status = $propStat->xpath('d:status');
-                list($httpVersion, $statusCode, $message) = explode(' ', (string)$status[0],3);
->>>>>>> cd67ec7b
 
         $result = array();
 
