<?php

namespace Sabre\DAV;

/**
 * XML utilities for WebDAV
 *
 * @copyright Copyright (C) 2007-2013 Rooftop Solutions. All rights reserved.
 * @author Evert Pot (http://www.rooftopsolutions.nl/)
 * @license http://code.google.com/p/sabredav/wiki/License Modified BSD License
 */
class XMLUtil {

    /**
     * Returns the 'clark notation' for an element.
     *
     * For example, and element encoded as:
     * <b:myelem xmlns:b="http://www.example.org/" />
     * will be returned as:
     * {http://www.example.org}myelem
     *
     * This format is used throughout the SabreDAV sourcecode.
     * Elements encoded with the urn:DAV namespace will
     * be returned as if they were in the DAV: namespace. This is to avoid
     * compatibility problems.
     *
     * This function will return null if a nodetype other than an Element is passed.
     *
     * @param \DOMNode $dom
     * @return string
     */
    static function toClarkNotation(\DOMNode $dom) {

        if ($dom->nodeType !== XML_ELEMENT_NODE) return null;

        // Mapping back to the real namespace, in case it was dav
        if ($dom->namespaceURI=='urn:DAV') $ns = 'DAV:'; else $ns = $dom->namespaceURI;

        // Mapping to clark notation
        return '{' . $ns . '}' . $dom->localName;

    }

    /**
     * Parses a clark-notation string, and returns the namespace and element
     * name components.
     *
     * If the string was invalid, it will throw an InvalidArgumentException.
     *
     * @param string $str
     * @throws InvalidArgumentException
     * @return array
     */
    static function parseClarkNotation($str) {

        if (!preg_match('/^{([^}]*)}(.*)$/',$str,$matches)) {
            throw new \InvalidArgumentException('\'' . $str . '\' is not a valid clark-notation formatted string');
        }

        return array(
            $matches[1],
            $matches[2]
        );

    }

    /**
     * This method takes an XML document (as string) and converts all instances of the
     * DAV: namespace to urn:DAV
     *
     * This is unfortunately needed, because the DAV: namespace violates the xml namespaces
     * spec, and causes the DOM to throw errors
     *
     * @param string $xmlDocument
     * @return array|string|null
     */
    static function convertDAVNamespace($xmlDocument) {

        // This is used to map the DAV: namespace to urn:DAV. This is needed, because the DAV:
        // namespace is actually a violation of the XML namespaces specification, and will cause errors
        return preg_replace("/xmlns(:[A-Za-z0-9_]*)?=(\"|\')DAV:(\\2)/","xmlns\\1=\\2urn:DAV\\2",$xmlDocument);

    }

    /**
     * This method provides a generic way to load a DOMDocument for WebDAV use.
     *
<<<<<<< HEAD
     * This method throws a Sabre\DAV\Exception\BadRequest exception for any xml errors.
     * It does not preserve whitespace.
=======
     * This method throws a Sabre_DAV_Exception_BadRequest exception for any xml errors.
     * It does not preserve whitespace, and it converts the DAV: namespace to urn:DAV.
>>>>>>> 9cadeea2
     *
     * @param string $xml
     * @throws Sabre\DAV\Exception\BadRequest
     * @return DOMDocument
     */
    static function loadDOMDocument($xml) {

        if (empty($xml))
            throw new Exception\BadRequest('Empty XML document sent');

        // The BitKinex client sends xml documents as UTF-16. PHP 5.3.1 (and presumably lower)
        // does not support this, so we must intercept this and convert to UTF-8.
        if (substr($xml,0,12) === "\x3c\x00\x3f\x00\x78\x00\x6d\x00\x6c\x00\x20\x00") {

            // Note: the preceeding byte sequence is "<?xml" encoded as UTF_16, without the BOM.
            $xml = iconv('UTF-16LE','UTF-8',$xml);

            // Because the xml header might specify the encoding, we must also change this.
            // This regex looks for the string encoding="UTF-16" and replaces it with
            // encoding="UTF-8".
            $xml = preg_replace('|<\?xml([^>]*)encoding="UTF-16"([^>]*)>|u','<?xml\1encoding="UTF-8"\2>',$xml);

        }

        // Retaining old error setting
        $oldErrorSetting =  libxml_use_internal_errors(true);

        // Clearing any previous errors
        libxml_clear_errors();

        $dom = new \DOMDocument();

        // We don't generally care about any whitespace
        $dom->preserveWhiteSpace = false;
        
        $dom->loadXML(self::convertDAVNamespace($xml),LIBXML_NOWARNING | LIBXML_NOERROR);

        if ($error = libxml_get_last_error()) {
            libxml_clear_errors();
            throw new Exception\BadRequest('The request body had an invalid XML body. (message: ' . $error->message . ', errorcode: ' . $error->code . ', line: ' . $error->line . ')');
        }

        // Restoring old mechanism for error handling
        if ($oldErrorSetting===false) libxml_use_internal_errors(false);

        return $dom;

    }

    /**
     * Parses all WebDAV properties out of a DOM Element
     *
     * Generally WebDAV properties are enclosed in {DAV:}prop elements. This
     * method helps by going through all these and pulling out the actual
     * propertynames, making them array keys and making the property values,
     * well.. the array values.
     *
     * If no value was given (self-closing element) null will be used as the
     * value. This is used in for example PROPFIND requests.
     *
     * Complex values are supported through the propertyMap argument. The
     * propertyMap should have the clark-notation properties as it's keys, and
     * classnames as values.
     *
     * When any of these properties are found, the unserialize() method will be
     * (statically) called. The result of this method is used as the value.
     *
     * @param \DOMElement $parentNode
     * @param array $propertyMap
     * @return array
     */
    static function parseProperties(\DOMElement $parentNode, array $propertyMap = array()) {

        $propList = array();
        foreach($parentNode->childNodes as $propNode) {

            if (self::toClarkNotation($propNode)!=='{DAV:}prop') continue;

            foreach($propNode->childNodes as $propNodeData) {

                /* If there are no elements in here, we actually get 1 text node, this special case is dedicated to netdrive */
                if ($propNodeData->nodeType != XML_ELEMENT_NODE) continue;

                $propertyName = self::toClarkNotation($propNodeData);
                if (isset($propertyMap[$propertyName])) {
                    $propList[$propertyName] = call_user_func(array($propertyMap[$propertyName],'unserialize'),$propNodeData);
                } else {
                    $propList[$propertyName] = $propNodeData->textContent;
                }
            }


        }
        return $propList;

    }

}<|MERGE_RESOLUTION|>--- conflicted
+++ resolved
@@ -85,13 +85,8 @@
     /**
      * This method provides a generic way to load a DOMDocument for WebDAV use.
      *
-<<<<<<< HEAD
      * This method throws a Sabre\DAV\Exception\BadRequest exception for any xml errors.
-     * It does not preserve whitespace.
-=======
-     * This method throws a Sabre_DAV_Exception_BadRequest exception for any xml errors.
      * It does not preserve whitespace, and it converts the DAV: namespace to urn:DAV.
->>>>>>> 9cadeea2
      *
      * @param string $xml
      * @throws Sabre\DAV\Exception\BadRequest
