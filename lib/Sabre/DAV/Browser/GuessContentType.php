<?php

namespace Sabre\DAV\Browser;

use Sabre\DAV;

/**
 * GuessContentType plugin
 *
 * A lot of the built-in File objects just return application/octet-stream
 * as a content-type by default. This is a problem for some clients, because
 * they expect a correct contenttype.
 *
 * There's really no accurate, fast and portable way to determine the contenttype
 * so this extension does what the rest of the world does, and guesses it based
 * on the file extension.
 *
<<<<<<< HEAD
 * @copyright Copyright (C) 2007-2012 Rooftop Solutions. All rights reserved.
=======
 * @package Sabre
 * @subpackage DAV
 * @copyright Copyright (C) 2007-2013 Rooftop Solutions. All rights reserved.
>>>>>>> 9f5c1f99
 * @author Evert Pot (http://www.rooftopsolutions.nl/) 
 * @license http://code.google.com/p/sabredav/wiki/License Modified BSD License
 */
class GuessContentType extends DAV\ServerPlugin {

    /**
     * List of recognized file extensions
     *
     * Feel free to add more
     *
     * @var array
     */
    public $extensionMap = array(

        // images
        'jpg' => 'image/jpeg',
        'gif' => 'image/gif',
        'png' => 'image/png',

        // groupware
        'ics' => 'text/calendar',
        'vcf' => 'text/x-vcard',

        // text
        'txt' => 'text/plain',

    );

    /**
     * Initializes the plugin
     *
     * @param DAV\Server $server
     * @return void
     */
    public function initialize(DAV\Server $server) {

        // Using a relatively low priority (200) to allow other extensions
        // to set the content-type first.
        $server->subscribeEvent('afterGetProperties',array($this,'afterGetProperties'),200);

    }

    /**
     * Handler for teh afterGetProperties event
     *
     * @param string $path
     * @param array $properties
     * @return void
     */
    public function afterGetProperties($path, &$properties) {

        if (array_key_exists('{DAV:}getcontenttype', $properties[404])) {

            list(, $fileName) = DAV\URLUtil::splitPath($path);
            $contentType = $this->getContentType($fileName);

            if ($contentType) {
                $properties[200]['{DAV:}getcontenttype'] = $contentType;
                unset($properties[404]['{DAV:}getcontenttype']);
            }

        }

    }

    /**
     * Simple method to return the contenttype
     *
     * @param string $fileName
     * @return string
     */
    protected function getContentType($fileName) {

        // Just grabbing the extension
        $extension = strtolower(substr($fileName,strrpos($fileName,'.')+1));
        if (isset($this->extensionMap[$extension]))
            return $this->extensionMap[$extension];

    }

}<|MERGE_RESOLUTION|>--- conflicted
+++ resolved
@@ -15,13 +15,7 @@
  * so this extension does what the rest of the world does, and guesses it based
  * on the file extension.
  *
-<<<<<<< HEAD
- * @copyright Copyright (C) 2007-2012 Rooftop Solutions. All rights reserved.
-=======
- * @package Sabre
- * @subpackage DAV
  * @copyright Copyright (C) 2007-2013 Rooftop Solutions. All rights reserved.
->>>>>>> 9f5c1f99
  * @author Evert Pot (http://www.rooftopsolutions.nl/) 
  * @license http://code.google.com/p/sabredav/wiki/License Modified BSD License
  */
