--- conflicted
+++ resolved
@@ -13,13 +13,7 @@
  * @author Evert Pot (http://www.rooftopsolutions.nl/)
  * @license http://code.google.com/p/sabredav/wiki/License Modified BSD License
  */
-<<<<<<< HEAD
-abstract class Property {
-
-    abstract function serialize(Server $server, \DOMElement $prop);
-=======
-abstract class Sabre_DAV_Property implements Sabre_DAV_PropertyInterface {
->>>>>>> 45bd35e9
+abstract class Property implements PropertyInterface {
 
     static function unserialize(\DOMElement $prop) {
 
