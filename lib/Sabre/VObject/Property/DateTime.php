--- conflicted
+++ resolved
@@ -208,65 +208,18 @@
             );
         }
 
-<<<<<<< HEAD
-        try {
-            // tzid an Olson identifier?
-            $tz = new \DateTimeZone($tzid->value);
-        } catch (\Exception $e) {
-
-            // Not an Olson id, we're going to try to find the information
-            // through the time zone name map.
-            $newtzid = VObject\WindowsTimezoneMap::lookup($tzid->value);
-            if (is_null($newtzid)) {
-
-                // Not a well known time zone name either, we're going to try
-                // to find the information through the VTIMEZONE object.
-
-                // First we find the root object
-                $root = $property;
-                while($root->parent) {
-                    $root = $root->parent;
-                }
-
-                if (isset($root->VTIMEZONE)) {
-                    foreach($root->VTIMEZONE as $vtimezone) {
-                        if (((string)$vtimezone->TZID) == $tzid) {
-                            if (isset($vtimezone->{'X-LIC-LOCATION'})) {
-                                $newtzid = (string)$vtimezone->{'X-LIC-LOCATION'};
-                            } else {
-                                // No libical location specified. As a last resort we could
-                                // try matching $vtimezone's DST rules against all known
-                                // time zones returned by \DateTimeZone::list*
-
-                                // TODO
-                            }
-                        }
-                    }
-                }
-            }
-
-            try {
-                $tz = new \DateTimeZone($newtzid);
-            } catch (\Exception $e) {
-                // If all else fails, we use the default PHP timezone
-                $tz = new \DateTimeZone(date_default_timezone_get());
-            }
-        }
-        $dt = new \DateTime($dateStr, $tz);
-=======
         // To look up the timezone, we must first find the VCALENDAR component.
         $root = $property;
         while($root->parent) {
             $root = $root->parent;
         }
         if ($root->name === 'VCALENDAR') {
-            $tz = Sabre_VObject_TimeZoneUtil::getTimeZone((string)$tzid, $root);
+            $tz = VObject\TimeZoneUtil::getTimeZone((string)$tzid, $root);
         } else {
-            $tz = Sabre_VObject_TimeZoneUtil::getTimeZone((string)$tzid);
-        }
-
-        $dt = new DateTime($dateStr, $tz);
->>>>>>> 09890359
+            $tz = VObject\TimeZoneUtil::getTimeZone((string)$tzid);
+        }
+
+        $dt = new \DateTime($dateStr, $tz);
         $dt->setTimeZone($tz);
 
         return array(
