<?php

namespace Sabre\CalDAV;

use Sabre\DAVACL;

/**
 * This object represents a CalDAV calendar that is shared by a different user.
 *
 * @copyright Copyright (C) 2007-2012 Rooftop Solutions. All rights reserved.
 * @author Evert Pot (http://www.rooftopsolutions.nl/)
 * @license http://code.google.com/p/sabredav/wiki/License Modified BSD License
 */
class SharedCalendar extends Calendar implements ISharedCalendar {

    /**
     * Constructor
     *
<<<<<<< HEAD
     * @param Sabre\DAVACL\IPrincipalBackend $principalBackend
     * @param Sabre\CalDAV\Backend\BackendInterface $caldavBackend
     * @param array $calendarInfo
     */
    public function __construct(DAVACL\IPrincipalBackend $principalBackend, Backend\BackendInterface $caldavBackend, $calendarInfo) {
=======
     * @param Sabre_CalDAV_Backend_BackendInterface $caldavBackend
     * @param array $calendarInfo
     */
    public function __construct(Sabre_CalDAV_Backend_BackendInterface $caldavBackend, $calendarInfo) {
>>>>>>> a0ca64cd

        $required = array(
            '{http://calendarserver.org/ns/}shared-url',
            '{http://sabredav.org/ns}owner-principal',
            '{http://sabredav.org/ns}read-only',
        );
        foreach($required as $r) {
            if (!isset($calendarInfo[$r])) {
                throw new \InvalidArgumentException('The ' . $r . ' property must be specified for SharedCalendar(s)');
            }
        }

        parent::__construct($caldavBackend, $calendarInfo);

    }

    /**
     * This method should return the url of the owners' copy of the shared
     * calendar.
     *
     * @return string
     */
    public function getSharedUrl() {

        return $this->calendarInfo['{http://calendarserver.org/ns/}shared-url'];

    }

    /**
     * Returns the owner principal
     *
     * This must be a url to a principal, or null if there's no owner
     *
     * @return string|null
     */
    public function getOwner() {

        return $this->calendarInfo['{http://sabredav.org/ns}owner-principal'];

    }

    /**
     * Returns a list of ACE's for this node.
     *
     * Each ACE has the following properties:
     *   * 'privilege', a string such as {DAV:}read or {DAV:}write. These are
     *     currently the only supported privileges
     *   * 'principal', a url to the principal who owns the node
     *   * 'protected' (optional), indicating that this ACE is not allowed to
     *      be updated.
     *
     * @return array
     */
    public function getACL() {

        // The top-level ACL only contains access information for the true
        // owner of the calendar, so we need to add the information for the
        // sharee.
        $acl = parent::getACL();
        $acl[] = array(
            'privilege' => '{DAV:}read',
            'principal' => $this->calendarInfo['principaluri'],
            'protected' => true,
        );
        if (!$this->calendarInfo['{http://sabredav.org/ns}read-only']) {
            $acl[] = array(
                'privilege' => '{DAV:}write',
                'principal' => $this->calendarInfo['principaluri'],
                'protected' => true,
            );
        }
        return $acl;

    }

    /**
     * Returns the list of people whom this calendar is shared with.
     *
     * Every element in this array should have the following properties:
     *   * href - Often a mailto: address
     *   * commonName - Optional, for example a first + last name
     *   * status - See the Sabre_CalDAV_SharingPlugin::STATUS_ constants.
     *   * readOnly - boolean
     *   * summary - Optional, a description for the share
     *
     * @return array
     */
    public function getShares() {

        return $this->caldavBackend->getShares($this->calendarInfo['id']);

    }

}<|MERGE_RESOLUTION|>--- conflicted
+++ resolved
@@ -16,18 +16,10 @@
     /**
      * Constructor
      *
-<<<<<<< HEAD
-     * @param Sabre\DAVACL\IPrincipalBackend $principalBackend
      * @param Sabre\CalDAV\Backend\BackendInterface $caldavBackend
      * @param array $calendarInfo
      */
-    public function __construct(DAVACL\IPrincipalBackend $principalBackend, Backend\BackendInterface $caldavBackend, $calendarInfo) {
-=======
-     * @param Sabre_CalDAV_Backend_BackendInterface $caldavBackend
-     * @param array $calendarInfo
-     */
-    public function __construct(Sabre_CalDAV_Backend_BackendInterface $caldavBackend, $calendarInfo) {
->>>>>>> a0ca64cd
+    public function __construct(Backend\BackendInterface $caldavBackend, $calendarInfo) {
 
         $required = array(
             '{http://calendarserver.org/ns/}shared-url',
