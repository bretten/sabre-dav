<?php

namespace Sabre\CalDAV\Notifications;

use Sabre\DAV;
use Sabre\CalDAV;

/**
 * This node represents a list of notifications.
 *
 * It provides no additional functionality, but you must implement this
 * interface to allow the Notifications plugin to mark the collection
 * as a notifications collection.
 *
 * This collection should only return Sabre\CalDAV\Notifications\INode nodes as
 * its children.
 *
 * @package Sabre
 * @subpackage CalDAV
 * @copyright Copyright (C) 2007-2012 Rooftop Solutions. All rights reserved.
 * @author Evert Pot (http://www.rooftopsolutions.nl/)
 * @license http://code.google.com/p/sabredav/wiki/License Modified BSD License
 */
<<<<<<< HEAD
class Collection extends DAV\Collection implements ICollection {
=======
class Sabre_CalDAV_Notifications_Collection extends Sabre_DAV_Collection implements Sabre_CalDAV_Notifications_ICollection, Sabre_DAVACL_IACL {
>>>>>>> c0857259

    /**
     * The notification backend
     *
     * @var Sabre\CalDAV\Backend\NotificationSupport
     */
    protected $caldavBackend;

    /**
     * Principal uri
     *
     * @var string
     */
    protected $principalUri;

    /**
     * Constructor
     *
     * @param Sabre\CalDAV\Backend\NotificationSupport $caldavBackend
     * @param string $principalUri
     */
    public function __construct(CalDAV\Backend\NotificationSupport $caldavBackend, $principalUri) {

        $this->caldavBackend = $caldavBackend;
        $this->principalUri = $principalUri;

    }

    /**
     * Returns all notifications for a principal
     *
     * @return array
     */
    public function getChildren() {

        $children = array();
        $notifications = $this->caldavBackend->getNotificationsForPrincipal($this->principalUri);

        foreach($notifications as $notification) {

            $children[] = new Node(
                $this->caldavBackend,
                $this->principalUri,
                $notification
            );
        }

        return $children;

    }

    /**
     * Returns the name of this object
     *
     * @return string
     */
    public function getName() {

        return 'notifications';

    }

    /**
     * Returns the owner principal
     *
     * This must be a url to a principal, or null if there's no owner
     *
     * @return string|null
     */
    public function getOwner() {

        return $this->principalUri;

    }

    /**
     * Returns a group principal
     *
     * This must be a url to a principal, or null if there's no owner
     *
     * @return string|null
     */
    public function getGroup() {

        return null;

    }

    /**
     * Returns a list of ACE's for this node.
     *
     * Each ACE has the following properties:
     *   * 'privilege', a string such as {DAV:}read or {DAV:}write. These are
     *     currently the only supported privileges
     *   * 'principal', a url to the principal who owns the node
     *   * 'protected' (optional), indicating that this ACE is not allowed to
     *      be updated.
     *
     * @return array
     */
    public function getACL() {

        return array(
            array(
                'principal' => $this->getOwner(),
                'privilege' => '{DAV:}read',
                'protected' => true,
            ),
            array(
                'principal' => $this->getOwner(),
                'privilege' => '{DAV:}write',
                'protected' => true,
            )
        );

    }

    /**
     * Updates the ACL
     *
     * This method will receive a list of new ACE's as an array argument.
     *
     * @param array $acl
     * @return void
     */
    public function setACL(array $acl) {

        throw new Sabre_DAV_Exception_NotImplemented('Updating ACLs is not implemented here');

    }

    /**
     * Returns the list of supported privileges for this node.
     *
     * The returned data structure is a list of nested privileges.
     * See Sabre_DAVACL_Plugin::getDefaultSupportedPrivilegeSet for a simple
     * standard structure.
     *
     * If null is returned from this method, the default privilege set is used,
     * which is fine for most common usecases.
     *
     * @return array|null
     */
    public function getSupportedPrivilegeSet() {

        return null;

    }

}<|MERGE_RESOLUTION|>--- conflicted
+++ resolved
@@ -4,6 +4,7 @@
 
 use Sabre\DAV;
 use Sabre\CalDAV;
+use Sabre\DAVACL;
 
 /**
  * This node represents a list of notifications.
@@ -21,11 +22,7 @@
  * @author Evert Pot (http://www.rooftopsolutions.nl/)
  * @license http://code.google.com/p/sabredav/wiki/License Modified BSD License
  */
-<<<<<<< HEAD
-class Collection extends DAV\Collection implements ICollection {
-=======
-class Sabre_CalDAV_Notifications_Collection extends Sabre_DAV_Collection implements Sabre_CalDAV_Notifications_ICollection, Sabre_DAVACL_IACL {
->>>>>>> c0857259
+class Collection extends DAV\Collection implements ICollection, DAVACL\IACL {
 
     /**
      * The notification backend
@@ -153,7 +150,7 @@
      */
     public function setACL(array $acl) {
 
-        throw new Sabre_DAV_Exception_NotImplemented('Updating ACLs is not implemented here');
+        throw new DAV\Exception\NotImplemented('Updating ACLs is not implemented here');
 
     }
 
@@ -161,7 +158,7 @@
      * Returns the list of supported privileges for this node.
      *
      * The returned data structure is a list of nested privileges.
-     * See Sabre_DAVACL_Plugin::getDefaultSupportedPrivilegeSet for a simple
+     * See Sabre\DAVACL\Plugin::getDefaultSupportedPrivilegeSet for a simple
      * standard structure.
      *
      * If null is returned from this method, the default privilege set is used,
