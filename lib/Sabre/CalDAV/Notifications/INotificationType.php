<?php

namespace Sabre\CalDAV\Notifications;
use Sabre\DAV;

/**
 * This interface reflects a single notification type.
 *
 * @package Sabre
 * @subpackage CalDAV
 * @copyright Copyright (C) 2007-2012 Rooftop Solutions. All rights reserved.
 * @author Evert Pot (http://www.rooftopsolutions.nl/)
 * @license http://code.google.com/p/sabredav/wiki/License Modified BSD License
 */
interface INotificationType extends DAV\PropertyInterface {

    /**
<<<<<<< HEAD
     * Serializes the notification as a single property.
     *
     * You should usually just encode the single top-level element of the
     * notification.
     *
     * @param Sabre\DAV\Server $server
     * @param DOMElement $node
     * @return void
     */
    function serialize(DAV\Server $server, \DOMElement $node);

    /**
=======
>>>>>>> c0857259
     * This method serializes the entire notification, as it is used in the
     * response body.
     *
     * @param Sabre\DAV\Server $server
     * @param DOMElement $node
     * @return void
     */
    function serializeBody(DAV\Server $server, \DOMElement $node);

    /**
     * Returns a unique id for this notification
     *
     * This is just the base url. This should generally be some kind of unique
     * id.
     *
     * @return string
     */
    function getId();

    /**
     * Returns the ETag for this notification.
     *
     * The ETag must be surrounded by literal double-quotes.
     *
     * @return string
     */
    function getETag();

}<|MERGE_RESOLUTION|>--- conflicted
+++ resolved
@@ -15,21 +15,6 @@
 interface INotificationType extends DAV\PropertyInterface {
 
     /**
-<<<<<<< HEAD
-     * Serializes the notification as a single property.
-     *
-     * You should usually just encode the single top-level element of the
-     * notification.
-     *
-     * @param Sabre\DAV\Server $server
-     * @param DOMElement $node
-     * @return void
-     */
-    function serialize(DAV\Server $server, \DOMElement $node);
-
-    /**
-=======
->>>>>>> c0857259
      * This method serializes the entire notification, as it is used in the
      * response body.
      *
