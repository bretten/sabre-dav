--- conflicted
+++ resolved
@@ -455,11 +455,8 @@
 
                 $notificationPath = $this->getCalendarHomeForPrincipal($principalUrl) . '/notifications/';
                 unset($requestedProperties[$index]);
-<<<<<<< HEAD
-                $returnedProperties[200][$notificationUrl] = new DAV\XML\Property\Href($calendarHomePath);
-=======
-                $returnedProperties[200][$notificationUrl] = new DAV\Property\Href($notificationPath);
->>>>>>> 01aa8dbd
+                $returnedProperties[200][$notificationUrl] = new DAV\XML\Property\Href($notificationPath);
+
             }
 
         } // instanceof IPrincipal
