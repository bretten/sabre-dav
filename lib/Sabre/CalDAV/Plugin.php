<?php

namespace Sabre\CalDAV;

use Sabre\DAV;
use Sabre\DAVACL;
use Sabre\VObject;

/**
 * CalDAV plugin
 *
 * This plugin provides functionality added by CalDAV (RFC 4791)
 * It implements new reports, and the MKCALENDAR method.
 *
 * @package Sabre
 * @subpackage CalDAV
 * @copyright Copyright (C) 2007-2012 Rooftop Solutions. All rights reserved.
 * @author Evert Pot (http://www.rooftopsolutions.nl/)
 * @license http://code.google.com/p/sabredav/wiki/License Modified BSD License
 */
class Plugin extends DAV\ServerPlugin {

    /**
     * This is the official CalDAV namespace
     */
    const NS_CALDAV = 'urn:ietf:params:xml:ns:caldav';

    /**
     * This is the namespace for the proprietary calendarserver extensions
     */
    const NS_CALENDARSERVER = 'http://calendarserver.org/ns/';

    /**
     * The hardcoded root for calendar objects. It is unfortunate
     * that we're stuck with it, but it will have to do for now
     */
    const CALENDAR_ROOT = 'calendars';

    /**
     * Reference to server object
     *
     * @var DAV\Server
     */
    protected $server;

    /**
     * The email handler for invites and other scheduling messages.
     *
     * @var Schedule\IMip
     */
    protected $imipHandler;

    /**
     * Sets the iMIP handler.
     *
     * iMIP = The email transport of iCalendar scheduling messages. Setting
     * this is optional, but if you want the server to allow invites to be sent
     * out, you must set a handler.
     *
     * Specifically iCal will plain assume that the server supports this. If
     * the server doesn't, iCal will display errors when inviting people to
     * events.
     *
     * @param Schedule\IMip $imipHandler
     * @return void
     */
    public function setIMipHandler(Schedule\IMip $imipHandler) {

        $this->imipHandler = $imipHandler;

    }

    /**
     * Use this method to tell the server this plugin defines additional
     * HTTP methods.
     *
     * This method is passed a uri. It should only return HTTP methods that are
     * available for the specified uri.
     *
     * @param string $uri
     * @return array
     */
    public function getHTTPMethods($uri) {

        // The MKCALENDAR is only available on unmapped uri's, whose
        // parents extend IExtendedCollection
        list($parent, $name) = DAV\URLUtil::splitPath($uri);

        $node = $this->server->tree->getNodeForPath($parent);

        if ($node instanceof DAV\IExtendedCollection) {
            try {
                $node->getChild($name);
            } catch (DAV\Exception\NotFound $e) {
                return array('MKCALENDAR');
            }
        }
        return array();

    }

    /**
     * Returns a list of features for the DAV: HTTP header.
     *
     * @return array
     */
    public function getFeatures() {

        return array('calendar-access', 'calendar-proxy');

    }

    /**
     * Returns a plugin name.
     *
     * Using this name other plugins will be able to access other plugins
     * using DAV\Server::getPlugin
     *
     * @return string
     */
    public function getPluginName() {

        return 'caldav';

    }

    /**
     * Returns a list of reports this plugin supports.
     *
     * This will be used in the {DAV:}supported-report-set property.
     * Note that you still need to subscribe to the 'report' event to actually
     * implement them
     *
     * @param string $uri
     * @return array
     */
    public function getSupportedReportSet($uri) {

        $node = $this->server->tree->getNodeForPath($uri);

        $reports = array();
        if ($node instanceof ICalendar || $node instanceof ICalendarObject) {
            $reports[] = '{' . self::NS_CALDAV . '}calendar-multiget';
            $reports[] = '{' . self::NS_CALDAV . '}calendar-query';
        }
        if ($node instanceof ICalendar) {
            $reports[] = '{' . self::NS_CALDAV . '}free-busy-query';
        }
        return $reports;

    }

    /**
     * Initializes the plugin
     *
     * @param DAV\Server $server
     * @return void
     */
    public function initialize(DAV\Server $server) {

        $this->server = $server;

        $server->subscribeEvent('unknownMethod',array($this,'unknownMethod'));
        //$server->subscribeEvent('unknownMethod',array($this,'unknownMethod2'),1000);
        $server->subscribeEvent('report',array($this,'report'));
        $server->subscribeEvent('beforeGetProperties',array($this,'beforeGetProperties'));
        $server->subscribeEvent('onHTMLActionsPanel', array($this,'htmlActionsPanel'));
        $server->subscribeEvent('onBrowserPostAction', array($this,'browserPostAction'));
        $server->subscribeEvent('beforeWriteContent', array($this, 'beforeWriteContent'));
        $server->subscribeEvent('beforeCreateFile', array($this, 'beforeCreateFile'));
        $server->subscribeEvent('beforeMethod', array($this,'beforeMethod'));

        $server->xmlNamespaces[self::NS_CALDAV] = 'cal';
        $server->xmlNamespaces[self::NS_CALENDARSERVER] = 'cs';

        $server->propertyMap['{' . self::NS_CALDAV . '}supported-calendar-component-set'] = 'Sabre\\CalDAV\\Property\\SupportedCalendarComponentSet';
        $server->propertyMap['{' . self::NS_CALDAV . '}schedule-calendar-transp'] = 'Sabre\\CalDAV\\Property\\ScheduleCalendarTransp';

<<<<<<< HEAD
        $server->resourceTypeMapping['Sabre_CalDAV_ICalendar'] = '{urn:ietf:params:xml:ns:caldav}calendar';
        $server->resourceTypeMapping['Sabre_CalDAV_Schedule_IOutbox'] = '{urn:ietf:params:xml:ns:caldav}schedule-outbox';
        $server->resourceTypeMapping['Sabre_CalDAV_Principal_IProxyRead'] = '{http://calendarserver.org/ns/}calendar-proxy-read';
        $server->resourceTypeMapping['Sabre_CalDAV_Principal_IProxyWrite'] = '{http://calendarserver.org/ns/}calendar-proxy-write';
        $server->resourceTypeMapping['Sabre_CalDAV_Notifications_ICollection'] = '{' . self::NS_CALENDARSERVER . '}notification';
=======
        $server->resourceTypeMapping['\\Sabre\\CalDAV\\ICalendar'] = '{urn:ietf:params:xml:ns:caldav}calendar';
        $server->resourceTypeMapping['\\Sabre\\CalDAV\\Schedule\\IOutbox'] = '{urn:ietf:params:xml:ns:caldav}schedule-outbox';
        $server->resourceTypeMapping['\\Sabre\\CalDAV\\Principal\\IProxyRead'] = '{http://calendarserver.org/ns/}calendar-proxy-read';
        $server->resourceTypeMapping['\\Sabre\\CalDAV\\Principal\\IProxyWrite'] = '{http://calendarserver.org/ns/}calendar-proxy-write';
        $server->resourceTypeMapping['\\Sabre\\CalDAV\\Notifications\\ICollection'] = '{' . self::NS_CALENDARSERVER . '}notification';
>>>>>>> fc3f4b70

        array_push($server->protectedProperties,

            '{' . self::NS_CALDAV . '}supported-calendar-component-set',
            '{' . self::NS_CALDAV . '}supported-calendar-data',
            '{' . self::NS_CALDAV . '}max-resource-size',
            '{' . self::NS_CALDAV . '}min-date-time',
            '{' . self::NS_CALDAV . '}max-date-time',
            '{' . self::NS_CALDAV . '}max-instances',
            '{' . self::NS_CALDAV . '}max-attendees-per-instance',
            '{' . self::NS_CALDAV . '}calendar-home-set',
            '{' . self::NS_CALDAV . '}supported-collation-set',
            '{' . self::NS_CALDAV . '}calendar-data',

            // scheduling extension
            '{' . self::NS_CALDAV . '}schedule-inbox-URL',
            '{' . self::NS_CALDAV . '}schedule-outbox-URL',
            '{' . self::NS_CALDAV . '}calendar-user-address-set',
            '{' . self::NS_CALDAV . '}calendar-user-type',

            // CalendarServer extensions
            '{' . self::NS_CALENDARSERVER . '}getctag',
            '{' . self::NS_CALENDARSERVER . '}calendar-proxy-read-for',
            '{' . self::NS_CALENDARSERVER . '}calendar-proxy-write-for',
            '{' . self::NS_CALENDARSERVER . '}notification-URL',
            '{' . self::NS_CALENDARSERVER . '}notificationtype'

        );
    }

    /**
     * This function handles support for the MKCALENDAR method
     *
     * @param string $method
     * @param string $uri
     * @return bool
     */
    public function unknownMethod($method, $uri) {

        switch ($method) {
            case 'MKCALENDAR' :
                $this->httpMkCalendar($uri);
                // false is returned to stop the propagation of the
                // unknownMethod event.
                return false;
            case 'POST' :

                // Checking if this is a text/calendar content type
                $contentType = $this->server->httpRequest->getHeader('Content-Type');
                if (strpos($contentType, 'text/calendar')!==0) {
                    return;
                }

                // Checking if we're talking to an outbox
                try {
                    $node = $this->server->tree->getNodeForPath($uri);
                } catch (DAV\Exception\NotFound $e) {
                    return;
                }
                if (!$node instanceof Schedule\IOutbox)
                    return;

                $this->outboxRequest($node, $uri);
                return false;

        }

    }

    /**
     * This functions handles REPORT requests specific to CalDAV
     *
     * @param string $reportName
     * @param DOMNode $dom
     * @return bool
     */
    public function report($reportName,$dom) {

        switch($reportName) {
            case '{'.self::NS_CALDAV.'}calendar-multiget' :
                $this->calendarMultiGetReport($dom);
                return false;
            case '{'.self::NS_CALDAV.'}calendar-query' :
                $this->calendarQueryReport($dom);
                return false;
            case '{'.self::NS_CALDAV.'}free-busy-query' :
                $this->freeBusyQueryReport($dom);
                return false;

        }


    }

    /**
     * This function handles the MKCALENDAR HTTP method, which creates
     * a new calendar.
     *
     * @param string $uri
     * @return void
     */
    public function httpMkCalendar($uri) {

        // Due to unforgivable bugs in iCal, we're completely disabling MKCALENDAR support
        // for clients matching iCal in the user agent
        //$ua = $this->server->httpRequest->getHeader('User-Agent');
        //if (strpos($ua,'iCal/')!==false) {
        //    throw new \Sabre\DAV\Exception\Forbidden('iCal has major bugs in it\'s RFC3744 support. Therefore we are left with no other choice but disabling this feature.');
        //}

        $body = $this->server->httpRequest->getBody(true);
        $properties = array();

        if ($body) {

            $dom = DAV\XMLUtil::loadDOMDocument($body);

            foreach($dom->firstChild->childNodes as $child) {

                if (DAV\XMLUtil::toClarkNotation($child)!=='{DAV:}set') continue;
                foreach(DAV\XMLUtil::parseProperties($child,$this->server->propertyMap) as $k=>$prop) {
                    $properties[$k] = $prop;
                }

            }
        }

        $resourceType = array('{DAV:}collection','{urn:ietf:params:xml:ns:caldav}calendar');

        $this->server->createCollection($uri,$resourceType,$properties);

        $this->server->httpResponse->sendStatus(201);
        $this->server->httpResponse->setHeader('Content-Length',0);
    }

    /**
     * beforeGetProperties
     *
     * This method handler is invoked before any after properties for a
     * resource are fetched. This allows us to add in any CalDAV specific
     * properties.
     *
     * @param string $path
     * @param DAV\INode $node
     * @param array $requestedProperties
     * @param array $returnedProperties
     * @return void
     */
    public function beforeGetProperties($path, DAV\INode $node, &$requestedProperties, &$returnedProperties) {

        if ($node instanceof DAVACL\IPrincipal) {

            // calendar-home-set property
            $calHome = '{' . self::NS_CALDAV . '}calendar-home-set';
            if (in_array($calHome,$requestedProperties)) {
                $principalId = $node->getName();
                $calendarHomePath = self::CALENDAR_ROOT . '/' . $principalId . '/';

                unset($requestedProperties[array_search($calHome, $requestedProperties)]);
                $returnedProperties[200][$calHome] = new DAV\Property\Href($calendarHomePath);

            }

            // schedule-outbox-URL property
            $scheduleProp = '{' . self::NS_CALDAV . '}schedule-outbox-URL';
            if (in_array($scheduleProp,$requestedProperties)) {
                $principalId = $node->getName();
                $outboxPath = self::CALENDAR_ROOT . '/' . $principalId . '/outbox';

                unset($requestedProperties[array_search($scheduleProp, $requestedProperties)]);
                $returnedProperties[200][$scheduleProp] = new DAV\Property\Href($outboxPath);

            }

            // calendar-user-address-set property
            $calProp = '{' . self::NS_CALDAV . '}calendar-user-address-set';
            if (in_array($calProp,$requestedProperties)) {

                $addresses = $node->getAlternateUriSet();
                $addresses[] = $this->server->getBaseUri() . $node->getPrincipalUrl() . '/';
                unset($requestedProperties[array_search($calProp, $requestedProperties)]);
                $returnedProperties[200][$calProp] = new DAV\Property\HrefList($addresses, false);

            }

            // These two properties are shortcuts for ical to easily find
            // other principals this principal has access to.
            $propRead = '{' . self::NS_CALENDARSERVER . '}calendar-proxy-read-for';
            $propWrite = '{' . self::NS_CALENDARSERVER . '}calendar-proxy-write-for';
            if (in_array($propRead,$requestedProperties) || in_array($propWrite,$requestedProperties)) {

                $aclPlugin = $this->server->getPlugin('acl');
                $membership = $aclPlugin->getPrincipalMembership($path);
                $readList = array();
                $writeList = array();

                foreach($membership as $group) {

                    $groupNode = $this->server->tree->getNodeForPath($group);

                    // If the node is either ap proxy-read or proxy-write
                    // group, we grab the parent principal and add it to the
                    // list.
<<<<<<< HEAD
                    if ($groupNode instanceof Sabre_CalDAV_Principal_IProxyRead) {
                        list($readList[]) = Sabre_DAV_URLUtil::splitPath($group);
                    }
                    if ($groupNode instanceof Sabre_CalDAV_Principal_IProxyWrite) {
                        list($writeList[]) = Sabre_DAV_URLUtil::splitPath($group);
=======
                    if ($groupNode instanceof Principal\IProxyRead) {
                        list($readList[]) = DAV\URLUtil::splitPath($group);
                    }
                    if ($groupNode instanceof Principal\IProxyWrite) {
                        list($writeList[]) = DAV\URLUtil::splitPath($group);
>>>>>>> fc3f4b70
                    }

                }
                if (in_array($propRead,$requestedProperties)) {
                    unset($requestedProperties[$propRead]);
                    $returnedProperties[200][$propRead] = new DAV\Property\HrefList($readList);
                }
                if (in_array($propWrite,$requestedProperties)) {
                    unset($requestedProperties[$propWrite]);
                    $returnedProperties[200][$propWrite] = new DAV\Property\HrefList($writeList);
                }

            }

            // notification-URL property
            $notificationUrl = '{' . self::NS_CALENDARSERVER . '}notification-URL';
            if (($index = array_search($notificationUrl, $requestedProperties)) !== false) {
                $principalId = $node->getName();
                $calendarHomePath = 'calendars/' . $principalId . '/notifications/';
                unset($requestedProperties[$index]);
                $returnedProperties[200][$notificationUrl] = new DAV\Property\Href($calendarHomePath);
            }

        } // instanceof IPrincipal

        if ($node instanceof Notifications\INode) {

            $propertyName = '{' . self::NS_CALENDARSERVER . '}notificationtype';
            if (($index = array_search($propertyName, $requestedProperties)) !== false) {

                $returnedProperties[200][$propertyName] =
                    $node->getNotificationType();

                unset($requestedProperties[$index]);

            }

        } // instanceof Notifications_INode


        if ($node instanceof ICalendarObject) {
            // The calendar-data property is not supposed to be a 'real'
            // property, but in large chunks of the spec it does act as such.
            // Therefore we simply expose it as a property.
            $calDataProp = '{' . Plugin::NS_CALDAV . '}calendar-data';
            if (in_array($calDataProp, $requestedProperties)) {
                unset($requestedProperties[$calDataProp]);
                $val = $node->get();
                if (is_resource($val))
                    $val = stream_get_contents($val);

                // Taking out \r to not screw up the xml output
                $returnedProperties[200][$calDataProp] = str_replace("\r","", $val);

            }
        }

    }

    /**
     * This function handles the calendar-multiget REPORT.
     *
     * This report is used by the client to fetch the content of a series
     * of urls. Effectively avoiding a lot of redundant requests.
     *
     * @param DOMNode $dom
     * @return void
     */
    public function calendarMultiGetReport($dom) {

        $properties = array_keys(DAV\XMLUtil::parseProperties($dom->firstChild));
        $hrefElems = $dom->getElementsByTagNameNS('DAV:','href');

        $xpath = new \DOMXPath($dom);
        $xpath->registerNameSpace('cal',Plugin::NS_CALDAV);
        $xpath->registerNameSpace('dav','DAV:');

        $expand = $xpath->query('/cal:calendar-multiget/dav:prop/cal:calendar-data/cal:expand');
        if ($expand->length>0) {
            $expandElem = $expand->item(0);
            $start = $expandElem->getAttribute('start');
            $end = $expandElem->getAttribute('end');
            if(!$start || !$end) {
                throw new DAV\Exception\BadRequest('The "start" and "end" attributes are required for the CALDAV:expand element');
            }
            $start = VObject\DateTimeParser::parseDateTime($start);
            $end = VObject\DateTimeParser::parseDateTime($end);

            if ($end <= $start) {
                throw new DAV\Exception\BadRequest('The end-date must be larger than the start-date in the expand element.');
            }

            $expand = true;

        } else {

            $expand = false;

        }

        foreach($hrefElems as $elem) {
            $uri = $this->server->calculateUri($elem->nodeValue);
            list($objProps) = $this->server->getPropertiesForPath($uri,$properties);

            if ($expand && isset($objProps[200]['{' . self::NS_CALDAV . '}calendar-data'])) {
                $vObject = VObject\Reader::read($objProps[200]['{' . self::NS_CALDAV . '}calendar-data']);
                $vObject->expand($start, $end);
                $objProps[200]['{' . self::NS_CALDAV . '}calendar-data'] = $vObject->serialize();
            }

            $propertyList[]=$objProps;

        }

        $prefer = $this->server->getHTTPPRefer();

        $this->server->httpResponse->sendStatus(207);
        $this->server->httpResponse->setHeader('Content-Type','application/xml; charset=utf-8');
        $this->server->httpResponse->setHeader('Vary','Brief,Prefer');
        $this->server->httpResponse->sendBody($this->server->generateMultiStatus($propertyList, $prefer['return-minimal']));

    }

    /**
     * This function handles the calendar-query REPORT
     *
     * This report is used by clients to request calendar objects based on
     * complex conditions.
     *
     * @param DOMNode $dom
     * @return void
     */
    public function calendarQueryReport($dom) {

        $parser = new CalendarQueryParser($dom);
        $parser->parse();

        $node = $this->server->tree->getNodeForPath($this->server->getRequestUri());
        $depth = $this->server->getHTTPDepth(0);

        // The default result is an empty array
        $result = array();

        // The calendarobject was requested directly. In this case we handle
        // this locally.
        if ($depth == 0 && $node instanceof ICalendarObject) {

            $requestedCalendarData = true;
            $requestedProperties = $parser->requestedProperties;

            if (!in_array('{urn:ietf:params:xml:ns:caldav}calendar-data', $requestedProperties)) {

                // We always retrieve calendar-data, as we need it for filtering.
                $requestedProperties[] = '{urn:ietf:params:xml:ns:caldav}calendar-data';

                // If calendar-data wasn't explicitly requested, we need to remove
                // it after processing.
                $requestedCalendarData = false;
            }

            $properties = $this->server->getPropertiesForPath(
                $this->server->getRequestUri(),
                $requestedProperties,
                0
            );

            // This array should have only 1 element, the first calendar
            // object.
            $properties = current($properties);

            // If there wasn't any calendar-data returned somehow, we ignore
            // this.
            if (isset($properties[200]['{urn:ietf:params:xml:ns:caldav}calendar-data'])) {

                $validator = new CalendarQueryValidator();

                $vObject = VObject\Reader::read($properties[200]['{urn:ietf:params:xml:ns:caldav}calendar-data']);
                if ($validator->validate($vObject,$parser->filters)) {

                    // If the client didn't require the calendar-data property,
                    // we won't give it back.
                    if (!$requestedCalendarData) {
                        unset($properties[200]['{urn:ietf:params:xml:ns:caldav}calendar-data']);
                    } else {
                        if ($parser->expand) {
                            $vObject->expand($parser->expand['start'], $parser->expand['end']);
                            $properties[200]['{' . self::NS_CALDAV . '}calendar-data'] = $vObject->serialize();
                        }
                    }

                    $result = array($properties);

                }

            }

        }
        // If we're dealing with a calendar, the calendar itself is responsible
        // for the calendar-query.
        if ($node instanceof ICalendar && $depth = 1) {

            $nodePaths = $node->calendarQuery($parser->filters);

            foreach($nodePaths as $path) {

                list($properties) =
                    $this->server->getPropertiesForPath($this->server->getRequestUri() . '/' . $path, $parser->requestedProperties);

                if ($parser->expand) {
                    // We need to do some post-processing
                    $vObject = VObject\Reader::read($properties[200]['{urn:ietf:params:xml:ns:caldav}calendar-data']);
                    $vObject->expand($parser->expand['start'], $parser->expand['end']);
                    $properties[200]['{' . self::NS_CALDAV . '}calendar-data'] = $vObject->serialize();
                }

                $result[] = $properties;

            }

        }

        $prefer = $this->server->getHTTPPRefer();

        $this->server->httpResponse->sendStatus(207);
        $this->server->httpResponse->setHeader('Content-Type','application/xml; charset=utf-8');
        $this->server->httpResponse->setHeader('Vary','Brief,Prefer');
        $this->server->httpResponse->sendBody($this->server->generateMultiStatus($result, $prefer['return-minimal']));

    }

    /**
     * This method is responsible for parsing the request and generating the
     * response for the CALDAV:free-busy-query REPORT.
     *
     * @param DOMNode $dom
     * @return void
     */
    protected function freeBusyQueryReport(\DOMNode $dom) {

        $start = null;
        $end = null;

        foreach($dom->firstChild->childNodes as $childNode) {

            $clark = DAV\XMLUtil::toClarkNotation($childNode);
            if ($clark == '{' . self::NS_CALDAV . '}time-range') {
                $start = $childNode->getAttribute('start');
                $end = $childNode->getAttribute('end');
                break;
            }

        }
        if ($start) {
            $start = VObject\DateTimeParser::parseDateTime($start);
        }
        if ($end) {
            $end = VObject\DateTimeParser::parseDateTime($end);
        }

        if (!$start && !$end) {
            throw new DAV\Exception\BadRequest('The freebusy report must have a time-range filter');
        }
        $acl = $this->server->getPlugin('acl');

        if (!$acl) {
            throw new DAV\Exception('The ACL plugin must be loaded for free-busy queries to work');
        }
        $uri = $this->server->getRequestUri();
        $acl->checkPrivileges($uri,'{' . self::NS_CALDAV . '}read-free-busy');

        $calendar = $this->server->tree->getNodeForPath($uri);
        if (!$calendar instanceof ICalendar) {
            throw new DAV\Exception\NotImplemented('The free-busy-query REPORT is only implemented on calendars');
        }

        // Doing a calendar-query first, to make sure we get the most
        // performance.
        $urls = $calendar->calendarQuery(array(
            'name' => 'VCALENDAR',
            'comp-filters' => array(
                array(
                    'name' => 'VEVENT',
                    'comp-filters' => array(),
                    'prop-filters' => array(),
                    'is-not-defined' => false,
                    'time-range' => array(
                        'start' => $start,
                        'end' => $end,
                    ),
                ),
            ),
            'prop-filters' => array(),
            'is-not-defined' => false,
            'time-range' => null,
        ));

        $objects = array_map(function($url) use ($calendar) {
            $obj = $calendar->getChild($url)->get();
            return $obj;
        }, $urls);

        $generator = new VObject\FreeBusyGenerator();
        $generator->setObjects($objects);
        $generator->setTimeRange($start, $end);
        $result = $generator->getResult();
        $result = $result->serialize();

        $this->server->httpResponse->sendStatus(200);
        $this->server->httpResponse->setHeader('Content-Type', 'text/calendar');
        $this->server->httpResponse->setHeader('Content-Length', strlen($result));
        $this->server->httpResponse->sendBody($result);

    }

    /**
     * This method is triggered before a file gets updated with new content.
     *
     * This plugin uses this method to ensure that CalDAV objects receive
     * valid calendar data.
     *
     * @param string $path
     * @param DAV\IFile $node
     * @param resource $data
     * @return void
     */
    public function beforeWriteContent($path, DAV\IFile $node, &$data) {

        if (!$node instanceof ICalendarObject)
            return;

        $this->validateICalendar($data, $path);

    }

    /**
     * This method is triggered before a new file is created.
     *
     * This plugin uses this method to ensure that newly created calendar
     * objects contain valid calendar data.
     *
     * @param string $path
     * @param resource $data
     * @param DAV\ICollection $parentNode
     * @return void
     */
    public function beforeCreateFile($path, &$data, DAV\ICollection $parentNode) {

        if (!$parentNode instanceof Calendar)
            return;

        $this->validateICalendar($data, $path);

    }

    /**
     * This event is triggered before any HTTP request is handled.
     *
     * We use this to intercept GET calls to notification nodes, and return the
     * proper response.
     *
     * @param string $method
     * @param string $path
     * @return void
     */
    public function beforeMethod($method, $path) {

        if ($method!=='GET') return;

        try {
            $node = $this->server->tree->getNodeForPath($path);
        } catch (DAV\Exception\NotFound $e) {
            return;
        }

        if (!$node instanceof Notifications\INode)
            return;

        if (!$this->server->checkPreconditions(true)) return false;
        $dom = new \DOMDocument('1.0', 'UTF-8');

        $dom->formatOutput = true;

        $root = $dom->createElement('cs:notification');
        foreach($this->server->xmlNamespaces as $namespace => $prefix) {
            $root->setAttribute('xmlns:' . $prefix, $namespace);
        }

        $dom->appendChild($root);
        $node->getNotificationType()->serializeBody($this->server, $root);

        $this->server->httpResponse->setHeader('Content-Type','application/xml');
        $this->server->httpResponse->setHeader('ETag',$node->getETag());
        $this->server->httpResponse->sendStatus(200);
        $this->server->httpResponse->sendBody($dom->saveXML());

        return false;

    }

    /**
     * Checks if the submitted iCalendar data is in fact, valid.
     *
     * An exception is thrown if it's not.
     *
     * @param resource|string $data
     * @param string $path
     * @return void
     */
    protected function validateICalendar(&$data, $path) {

        // If it's a stream, we convert it to a string first.
        if (is_resource($data)) {
            $data = stream_get_contents($data);
        }

        // Converting the data to unicode, if needed.
        $data = DAV\StringUtil::ensureUTF8($data);

        try {

            $vobj = VObject\Reader::read($data);

        } catch (VObject\ParseException $e) {

            throw new DAV\Exception\UnsupportedMediaType('This resource only supports valid iCalendar 2.0 data. Parse error: ' . $e->getMessage());

        }

        if ($vobj->name !== 'VCALENDAR') {
            throw new DAV\Exception\UnsupportedMediaType('This collection can only support iCalendar objects.');
        }

        // Get the Supported Components for the target calendar
        list($parentPath,$object) = DAV\URLUtil::splitPath($path);
        $calendarProperties = $this->server->getProperties($parentPath,array('{urn:ietf:params:xml:ns:caldav}supported-calendar-component-set'));
        $supportedComponents = $calendarProperties['{urn:ietf:params:xml:ns:caldav}supported-calendar-component-set']->getValue();

        $foundType = null;
        $foundUID = null;
        foreach($vobj->getComponents() as $component) {
            switch($component->name) {
                case 'VTIMEZONE' :
                    continue 2;
                case 'VEVENT' :
                case 'VTODO' :
                case 'VJOURNAL' :
                    if (is_null($foundType)) {
                        $foundType = $component->name;
                        if (!in_array($foundType, $supportedComponents)) {
                            throw new Exception\InvalidComponentType('This calendar only supports ' . implode(', ', $supportedComponents) . '. We found a ' . $foundType);
                        }
                        if (!isset($component->UID)) {
                            throw new DAV\Exception\BadRequest('Every ' . $component->name . ' component must have an UID');
                        }
                        $foundUID = (string)$component->UID;
                    } else {
                        if ($foundType !== $component->name) {
                            throw new DAV\Exception\BadRequest('A calendar object must only contain 1 component. We found a ' . $component->name . ' as well as a ' . $foundType);
                        }
                        if ($foundUID !== (string)$component->UID) {
                            throw new DAV\Exception\BadRequest('Every ' . $component->name . ' in this object must have identical UIDs');
                        }
                    }
                    break;
                default :
                    throw new DAV\Exception\BadRequest('You are not allowed to create components of type: ' . $component->name . ' here');

            }
        }
        if (!$foundType)
            throw new DAV\Exception\BadRequest('iCalendar object must contain at least 1 of VEVENT, VTODO or VJOURNAL');

    }

    /**
     * This method handles POST requests to the schedule-outbox.
     *
     * Currently, two types of requests are support:
     *   * FREEBUSY requests from RFC 6638
     *   * Simple iTIP messages from draft-desruisseaux-caldav-sched-04
     *
     * The latter is from an expired early draft of the CalDAV scheduling
     * extensions, but iCal depends on a feature from that spec, so we
     * implement it.
     *
     * @param Sabre\CalDAV\Schedule\IOutbox $outboxNode
     * @param string $outboxUri
     * @return void
     */
    public function outboxRequest(Schedule\IOutbox $outboxNode, $outboxUri) {

        // Parsing the request body
        try {
            $vObject = VObject\Reader::read($this->server->httpRequest->getBody(true));
        } catch (VObject\ParseException $e) {
            throw new DAV\Exception\BadRequest('The request body must be a valid iCalendar object. Parse error: ' . $e->getMessage());
        }

        // The incoming iCalendar object must have a METHOD property, and a
        // component. The combination of both determines what type of request
        // this is.
        $componentType = null;
        foreach($vObject->getComponents() as $component) {
            if ($component->name !== 'VTIMEZONE') {
                $componentType = $component->name;
                break;
            }
        }
        if (is_null($componentType)) {
            throw new DAV\Exception\BadRequest('We expected at least one VTODO, VJOURNAL, VFREEBUSY or VEVENT component');
        }

        // Validating the METHOD
        $method = strtoupper((string)$vObject->METHOD);
        if (!$method) {
            throw new DAV\Exception\BadRequest('A METHOD property must be specified in iTIP messages');
        }

        // So we support two types of requests:
        //
        // REQUEST with a VFREEBUSY component
        // REQUEST, REPLY, ADD, CANCEL on VEVENT components

        $acl = $this->server->getPlugin('acl');

        if ($componentType === 'VFREEBUSY' && $method === 'REQUEST') {

            $acl && $acl->checkPrivileges($outboxUri,'{' . Plugin::NS_CALDAV . '}schedule-query-freebusy');
            $this->handleFreeBusyRequest($outboxNode, $vObject);

        } elseif ($componentType === 'VEVENT' && in_array($method, array('REQUEST','REPLY','ADD','CANCEL'))) {

            $acl && $acl->checkPrivileges($outboxUri,'{' . Plugin::NS_CALDAV . '}schedule-post-vevent');
            $this->handleEventNotification($outboxNode, $vObject);

        } else {

            throw new DAV\Exception\NotImplemented('SabreDAV supports only VFREEBUSY (REQUEST) and VEVENT (REQUEST, REPLY, ADD, CANCEL)');

        }

    }

    /**
     * This method handles the REQUEST, REPLY, ADD and CANCEL methods for
     * VEVENT iTip messages.
     *
     * @return void
     */
    protected function handleEventNotification(Schedule\IOutbox $outboxNode, VObject\Component $vObject) {

        $originator = $this->server->httpRequest->getHeader('Originator');
        $recipients = $this->server->httpRequest->getHeader('Recipient');

        if (!$originator) {
            throw new DAV\Exception\BadRequest('The Originator: header must be specified when making POST requests');
        }
        if (!$recipients) {
            throw new DAV\Exception\BadRequest('The Recipient: header must be specified when making POST requests');
        }

        $recipients = explode(',',$recipients);
        foreach($recipients as $k=>$recipient) {

            $recipient = trim($recipient);
            if (!preg_match('/^mailto:(.*)@(.*)$/i', $recipient)) {
                throw new DAV\Exception\BadRequest('Recipients must start with mailto: and must be valid email address');
            }
            $recipient = substr($recipient, 7);
            $recipients[$k] = $recipient;
        }

        // We need to make sure that 'originator' matches one of the email
        // addresses of the selected principal.
        $principal = $outboxNode->getOwner();
        $props = $this->server->getProperties($principal,array(
            '{' . self::NS_CALDAV . '}calendar-user-address-set',
        ));

        $addresses = array();
        if (isset($props['{' . self::NS_CALDAV . '}calendar-user-address-set'])) {
            $addresses = $props['{' . self::NS_CALDAV . '}calendar-user-address-set']->getHrefs();
        }

        $found = false;
        foreach($addresses as $address) {

            // Trimming the / on both sides, just in case..
            if (rtrim(strtolower($originator),'/') === rtrim(strtolower($address),'/')) {
                $found = true;
                break;
            }

        }

        if (!$found) {
            throw new DAV\Exception\Forbidden('The addresses specified in the Originator header did not match any addresses in the owners calendar-user-address-set header');
        }

        // If the Originator header was a url, and not a mailto: address..
        // we're going to try to pull the mailto: from the vobject body.
        if (strtolower(substr($originator,0,7)) !== 'mailto:') {
            $originator = (string)$vObject->VEVENT->ORGANIZER;

        }
        if (strtolower(substr($originator,0,7)) !== 'mailto:') {
            throw new DAV\Exception\Forbidden('Could not find mailto: address in both the Orignator header, and the ORGANIZER property in the VEVENT');
        }
        $originator = substr($originator,7);

        $result = $this->iMIPMessage($originator, $recipients, $vObject, $principal);
        $this->server->httpResponse->sendStatus(200);
        $this->server->httpResponse->setHeader('Content-Type','application/xml');
        $this->server->httpResponse->sendBody($this->generateScheduleResponse($result));

    }

    /**
     * Sends an iMIP message by email.
     *
     * This method must return an array with status codes per recipient.
     * This should look something like:
     *
     * array(
     *    'user1@example.org' => '2.0;Success'
     * )
     *
     * Formatting for this status code can be found at:
     * https://tools.ietf.org/html/rfc5545#section-3.8.8.3
     *
     * A list of valid status codes can be found at:
     * https://tools.ietf.org/html/rfc5546#section-3.6
     *
     * @param string $originator
     * @param array $recipients
     * @param Sabre\VObject\Component $vObject
     * @param string $principal Principal url
     * @return array 
     */
    protected function iMIPMessage($originator, array $recipients, VObject\Component $vObject, $principal) {

        if (!$this->imipHandler) {
            $resultStatus = '5.2;This server does not support this operation';
        } else {
            $this->imipHandler->sendMessage($originator, $recipients, $vObject, $principal);
            $resultStatus = '2.0;Success';
        }

        $result = array();
        foreach($recipients as $recipient) {
            $result[$recipient] = $resultStatus;
        }

        return $result;

    }

    /**
     * Generates a schedule-response XML body
     *
     * The recipients array is a key->value list, containing email addresses
     * and iTip status codes. See the iMIPMessage method for a description of
     * the value.
     *
     * @param array $recipients
     * @return string
     */
    public function generateScheduleResponse(array $recipients) {

        $dom = new \DOMDocument('1.0','utf-8');
        $dom->formatOutput = true;
        $xscheduleResponse = $dom->createElement('cal:schedule-response');
        $dom->appendChild($xscheduleResponse);

        foreach($this->server->xmlNamespaces as $namespace=>$prefix) {

            $xscheduleResponse->setAttribute('xmlns:' . $prefix, $namespace);

        }

        foreach($recipients as $recipient=>$status) {
            $xresponse = $dom->createElement('cal:response');

            $xrecipient = $dom->createElement('cal:recipient');
            $xrecipient->appendChild($dom->createTextNode($recipient));
            $xresponse->appendChild($xrecipient);

            $xrequestStatus = $dom->createElement('cal:request-status');
            $xrequestStatus->appendChild($dom->createTextNode($status));
            $xresponse->appendChild($xrequestStatus);

            $xscheduleResponse->appendChild($xresponse);

        }

        return $dom->saveXML();

    }

    /**
     * This method is responsible for parsing a free-busy query request and
     * returning it's result.
     *
     * @param Sabre\CalDAV\Schedule\IOutbox $outbox
     * @param string $request
     * @return string
     */
    protected function handleFreeBusyRequest(Schedule\IOutbox $outbox, VObject\Component $vObject) {

        $vFreeBusy = $vObject->VFREEBUSY;
        $organizer = $vFreeBusy->organizer;

        $organizer = (string)$organizer;

        // Validating if the organizer matches the owner of the inbox.
        $owner = $outbox->getOwner();

        $caldavNS = '{' . Plugin::NS_CALDAV . '}';

        $uas = $caldavNS . 'calendar-user-address-set';
        $props = $this->server->getProperties($owner,array($uas));

        if (empty($props[$uas]) || !in_array($organizer, $props[$uas]->getHrefs())) {
            throw new DAV\Exception\Forbidden('The organizer in the request did not match any of the addresses for the owner of this inbox');
        }

        if (!isset($vFreeBusy->ATTENDEE)) {
            throw new DAV\Exception\BadRequest('You must at least specify 1 attendee');
        }

        $attendees = array();
        foreach($vFreeBusy->ATTENDEE as $attendee) {
            $attendees[]= (string)$attendee;
        }


        if (!isset($vFreeBusy->DTSTART) || !isset($vFreeBusy->DTEND)) {
            throw new DAV\Exception\BadRequest('DTSTART and DTEND must both be specified');
        }

        $startRange = $vFreeBusy->DTSTART->getDateTime();
        $endRange = $vFreeBusy->DTEND->getDateTime();

        $results = array();
        foreach($attendees as $attendee) {
            $results[] = $this->getFreeBusyForEmail($attendee, $startRange, $endRange, $vObject);
        }

        $dom = new \DOMDocument('1.0','utf-8');
        $dom->formatOutput = true;
        $scheduleResponse = $dom->createElement('cal:schedule-response');
        foreach($this->server->xmlNamespaces as $namespace=>$prefix) {

            $scheduleResponse->setAttribute('xmlns:' . $prefix,$namespace);

        }
        $dom->appendChild($scheduleResponse);

        foreach($results as $result) {
            $response = $dom->createElement('cal:response');

            $recipient = $dom->createElement('cal:recipient');
            $recipientHref = $dom->createElement('d:href');

            $recipientHref->appendChild($dom->createTextNode($result['href']));
            $recipient->appendChild($recipientHref);
            $response->appendChild($recipient);

            $reqStatus = $dom->createElement('cal:request-status');
            $reqStatus->appendChild($dom->createTextNode($result['request-status']));
            $response->appendChild($reqStatus);

            if (isset($result['calendar-data'])) {

                $calendardata = $dom->createElement('cal:calendar-data');
                $calendardata->appendChild($dom->createTextNode(str_replace("\r\n","\n",$result['calendar-data']->serialize())));
                $response->appendChild($calendardata);

            }
            $scheduleResponse->appendChild($response);
        }

        $this->server->httpResponse->sendStatus(200);
        $this->server->httpResponse->setHeader('Content-Type','application/xml');
        $this->server->httpResponse->sendBody($dom->saveXML());

    }

    /**
     * Returns free-busy information for a specific address. The returned
     * data is an array containing the following properties:
     *
     * calendar-data : A VFREEBUSY VObject
     * request-status : an iTip status code.
     * href: The principal's email address, as requested
     *
     * The following request status codes may be returned:
     *   * 2.0;description
     *   * 3.7;description
     *
     * @param string $email address
     * @param DateTime $start
     * @param DateTime $end
     * @param Sabre\VObject\Component $request
     * @return array
     */
    protected function getFreeBusyForEmail($email, \DateTime $start, \DateTime $end, VObject\Component $request) {

        $caldavNS = '{' . Plugin::NS_CALDAV . '}';

        $aclPlugin = $this->server->getPlugin('acl');
        if (substr($email,0,7)==='mailto:') $email = substr($email,7);

        $result = $aclPlugin->principalSearch(
            array('{http://sabredav.org/ns}email-address' => $email),
            array(
                '{DAV:}principal-URL', $caldavNS . 'calendar-home-set',
                '{http://sabredav.org/ns}email-address',
            )
        );

        if (!count($result)) {
            return array(
                'request-status' => '3.7;Could not find principal',
                'href' => 'mailto:' . $email,
            );
        }

        if (!isset($result[0][200][$caldavNS . 'calendar-home-set'])) {
            return array(
                'request-status' => '3.7;No calendar-home-set property found',
                'href' => 'mailto:' . $email,
            );
        }
        $homeSet = $result[0][200][$caldavNS . 'calendar-home-set']->getHref();

        // Grabbing the calendar list
        $objects = array();
        foreach($this->server->tree->getNodeForPath($homeSet)->getChildren() as $node) {
            if (!$node instanceof ICalendar) {
                continue;
            }
            $aclPlugin->checkPrivileges($homeSet . $node->getName() ,$caldavNS . 'read-free-busy');

            // Getting the list of object uris within the time-range
            $urls = $node->calendarQuery(array(
                'name' => 'VCALENDAR',
                'comp-filters' => array(
                    array(
                        'name' => 'VEVENT',
                        'comp-filters' => array(),
                        'prop-filters' => array(),
                        'is-not-defined' => false,
                        'time-range' => array(
                            'start' => $start,
                            'end' => $end,
                        ),
                    ),
                ),
                'prop-filters' => array(),
                'is-not-defined' => false,
                'time-range' => null,
            ));

            $calObjects = array_map(function($url) use ($node) {
                $obj = $node->getChild($url)->get();
                return $obj;
            }, $urls);

            $objects = array_merge($objects,$calObjects);

        }

        $vcalendar = VObject\Component::create('VCALENDAR');
        $vcalendar->VERSION = '2.0';
        $vcalendar->METHOD = 'REPLY';
        $vcalendar->CALSCALE = 'GREGORIAN';
        $vcalendar->PRODID = '-//SabreDAV//SabreDAV ' . DAV\Version::VERSION . '//EN';

        $generator = new VObject\FreeBusyGenerator();
        $generator->setObjects($objects);
        $generator->setTimeRange($start, $end);
        $generator->setBaseObject($vcalendar);

        $result = $generator->getResult();

        $vcalendar->VFREEBUSY->ATTENDEE = 'mailto:' . $email;
        $vcalendar->VFREEBUSY->UID = (string)$request->VFREEBUSY->UID;
        $vcalendar->VFREEBUSY->ORGANIZER = clone $request->VFREEBUSY->ORGANIZER;

        return array(
            'calendar-data' => $result,
            'request-status' => '2.0;Success',
            'href' => 'mailto:' . $email,
        );
    }

    /**
     * This method is used to generate HTML output for the
     * DAV\Browser\Plugin. This allows us to generate an interface users
     * can use to create new calendars.
     *
     * @param DAV\INode $node
     * @param string $output
     * @return bool
     */
    public function htmlActionsPanel(DAV\INode $node, &$output) {

        if (!$node instanceof UserCalendars)
            return;

        $output.= '<tr><td colspan="2"><form method="post" action="">
            <h3>Create new calendar</h3>
            <input type="hidden" name="sabreAction" value="mkcalendar" />
            <label>Name (uri):</label> <input type="text" name="name" /><br />
            <label>Display name:</label> <input type="text" name="{DAV:}displayname" /><br />
            <input type="submit" value="create" />
            </form>
            </td></tr>';

        return false;

    }

    /**
     * This method allows us to intercept the 'mkcalendar' sabreAction. This
     * action enables the user to create new calendars from the browser plugin.
     *
     * @param string $uri
     * @param string $action
     * @param array $postVars
     * @return bool
     */
    public function browserPostAction($uri, $action, array $postVars) {

        if ($action!=='mkcalendar')
            return;

        $resourceType = array('{DAV:}collection','{urn:ietf:params:xml:ns:caldav}calendar');
        $properties = array();
        if (isset($postVars['{DAV:}displayname'])) {
            $properties['{DAV:}displayname'] = $postVars['{DAV:}displayname'];
        }
        $this->server->createCollection($uri . '/' . $postVars['name'],$resourceType,$properties);
        return false;

    }

}<|MERGE_RESOLUTION|>--- conflicted
+++ resolved
@@ -176,19 +176,11 @@
         $server->propertyMap['{' . self::NS_CALDAV . '}supported-calendar-component-set'] = 'Sabre\\CalDAV\\Property\\SupportedCalendarComponentSet';
         $server->propertyMap['{' . self::NS_CALDAV . '}schedule-calendar-transp'] = 'Sabre\\CalDAV\\Property\\ScheduleCalendarTransp';
 
-<<<<<<< HEAD
-        $server->resourceTypeMapping['Sabre_CalDAV_ICalendar'] = '{urn:ietf:params:xml:ns:caldav}calendar';
-        $server->resourceTypeMapping['Sabre_CalDAV_Schedule_IOutbox'] = '{urn:ietf:params:xml:ns:caldav}schedule-outbox';
-        $server->resourceTypeMapping['Sabre_CalDAV_Principal_IProxyRead'] = '{http://calendarserver.org/ns/}calendar-proxy-read';
-        $server->resourceTypeMapping['Sabre_CalDAV_Principal_IProxyWrite'] = '{http://calendarserver.org/ns/}calendar-proxy-write';
-        $server->resourceTypeMapping['Sabre_CalDAV_Notifications_ICollection'] = '{' . self::NS_CALENDARSERVER . '}notification';
-=======
         $server->resourceTypeMapping['\\Sabre\\CalDAV\\ICalendar'] = '{urn:ietf:params:xml:ns:caldav}calendar';
         $server->resourceTypeMapping['\\Sabre\\CalDAV\\Schedule\\IOutbox'] = '{urn:ietf:params:xml:ns:caldav}schedule-outbox';
         $server->resourceTypeMapping['\\Sabre\\CalDAV\\Principal\\IProxyRead'] = '{http://calendarserver.org/ns/}calendar-proxy-read';
         $server->resourceTypeMapping['\\Sabre\\CalDAV\\Principal\\IProxyWrite'] = '{http://calendarserver.org/ns/}calendar-proxy-write';
         $server->resourceTypeMapping['\\Sabre\\CalDAV\\Notifications\\ICollection'] = '{' . self::NS_CALENDARSERVER . '}notification';
->>>>>>> fc3f4b70
 
         array_push($server->protectedProperties,
 
@@ -392,19 +384,11 @@
                     // If the node is either ap proxy-read or proxy-write
                     // group, we grab the parent principal and add it to the
                     // list.
-<<<<<<< HEAD
-                    if ($groupNode instanceof Sabre_CalDAV_Principal_IProxyRead) {
-                        list($readList[]) = Sabre_DAV_URLUtil::splitPath($group);
-                    }
-                    if ($groupNode instanceof Sabre_CalDAV_Principal_IProxyWrite) {
-                        list($writeList[]) = Sabre_DAV_URLUtil::splitPath($group);
-=======
                     if ($groupNode instanceof Principal\IProxyRead) {
                         list($readList[]) = DAV\URLUtil::splitPath($group);
                     }
                     if ($groupNode instanceof Principal\IProxyWrite) {
                         list($writeList[]) = DAV\URLUtil::splitPath($group);
->>>>>>> fc3f4b70
                     }
 
                 }
