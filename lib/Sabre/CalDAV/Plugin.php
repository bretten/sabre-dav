--- conflicted
+++ resolved
@@ -484,25 +484,12 @@
     public function calendarMultiGetReport(XML\Request\CalendarMultiGetReport $request) {
 
         foreach($request->hrefs as $href) {
-            $uri = $this->server->calculateUri($href);
-            list($objProps) = $this->server->getPropertiesForPath($uri, $request->properties);
-
-<<<<<<< HEAD
+            $uris[] = $this->server->calculateUri($href);
+        }
+
+        foreach($this->server->getPropertiesForMultiplePaths($uris, $request->properties) as $uri=>$objProps) {
+
             if ($request->expand && isset($objProps[200]['{' . self::NS_CALDAV . '}calendar-data'])) {
-=======
-            $expand = false;
-
-        }
-
-        $uris = [];
-        foreach($hrefElems as $elem) {
-            $uris[] = $this->server->calculateUri($elem->nodeValue);
-        }
-
-        foreach($this->server->getPropertiesForMultiplePaths($uris, $properties) as $uri=>$objProps) {
-
-            if ($expand && isset($objProps[200]['{' . self::NS_CALDAV . '}calendar-data'])) {
->>>>>>> 717b6cda
                 $vObject = VObject\Reader::read($objProps[200]['{' . self::NS_CALDAV . '}calendar-data']);
                 $vObject->expand($request->expand['start'], $request->expand['end']);
                 $objProps[200]['{' . self::NS_CALDAV . '}calendar-data'] = $vObject->serialize();
