--- conflicted
+++ resolved
@@ -156,15 +156,9 @@
  * Selectively disabling publish or share feature
  * ==============================================
  *
-<<<<<<< HEAD
  * If Sabre\CalDAV\Property\AllowedSharingModes is returned from
- * getCalendarsByUser, this allows the server to specify wether either sharing,
+ * getCalendarsByUser, this allows the server to specify whether either sharing,
  * or publishing is supported.
-=======
- * If Sabre_CalDAV_Property_AllowedSharingModes is returned from
- * getCalendarsByUser, this allows the server to specify whether either
- * sharing, or publishing is supported.
->>>>>>> d2987fdf
  *
  * This allows a client to determine in advance which features are available,
  * and update the interface appropriately. If this property is not returned by
