--- conflicted
+++ resolved
@@ -70,11 +70,7 @@
      */
     public function getChildForPrincipal(array $principal) {
 
-<<<<<<< HEAD
-        return new Sabre_CalDAV_UserCalendars($this->caldavBackend, $principal);
-=======
         return new UserCalendars($this->caldavBackend, $principal);
->>>>>>> fc3f4b70
 
     }
 
