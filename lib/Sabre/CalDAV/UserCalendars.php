--- conflicted
+++ resolved
@@ -26,11 +26,7 @@
     /**
      * CalDAV backend
      *
-<<<<<<< HEAD
-     * @var Sabre\CalDAV\Backend\Abstract
-=======
-     * @var Sabre_CalDAV_Backend_BackendInterface
->>>>>>> 45bd35e9
+     * @var Sabre\CalDAV\Backend\BackendInterface
      */
     protected $caldavBackend;
 
@@ -44,19 +40,11 @@
     /**
      * Constructor
      *
-<<<<<<< HEAD
      * @param Sabre\DAVACL\IPrincipalBackend $principalBackend
-     * @param Sabre\CalDAV\Backend\Abstract $caldavBackend
+     * @param Sabre\CalDAV\Backend\BackendInterface $caldavBackend
      * @param mixed $userUri
      */
-    public function __construct(DAVACL\IPrincipalBackend $principalBackend, Backend\AbstractBackend $caldavBackend, $userUri) {
-=======
-     * @param Sabre_DAVACL_IPrincipalBackend $principalBackend
-     * @param Sabre_CalDAV_Backend_BackendInterface $caldavBackend
-     * @param mixed $userUri
-     */
-    public function __construct(Sabre_DAVACL_IPrincipalBackend $principalBackend, Sabre_CalDAV_Backend_BackendInterface $caldavBackend, $userUri) {
->>>>>>> 45bd35e9
+    public function __construct(DAVACL\IPrincipalBackend $principalBackend, Backend\BackendInterface $caldavBackend, $userUri) {
 
         $this->principalBackend = $principalBackend;
         $this->caldavBackend = $caldavBackend;
@@ -187,16 +175,12 @@
         foreach($calendars as $calendar) {
             $objs[] = new Calendar($this->principalBackend, $this->caldavBackend, $calendar);
         }
-<<<<<<< HEAD
         $objs[] = new Schedule\Outbox($this->principalInfo['uri']);
-=======
-        $objs[] = new Sabre_CalDAV_Schedule_Outbox($this->principalInfo['uri']);
 
         // We're adding a notifications node, if it's supported by the backend.
-        if ($this->caldavBackend instanceof Sabre_CalDAV_Backend_NotificationSupport) {
-            $objs[] = new Sabre_CalDAV_Notifications_Collection($this->caldavBackend, $this->principalInfo['uri']);
-        }
->>>>>>> 45bd35e9
+        if ($this->caldavBackend instanceof Backend\NotificationSupport) {
+            $objs[] = new Notifications\Collection($this->caldavBackend, $this->principalInfo['uri']);
+        }
         return $objs;
 
     }
