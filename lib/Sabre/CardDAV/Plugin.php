--- conflicted
+++ resolved
@@ -290,22 +290,15 @@
 
         $propertyList = array();
 
-<<<<<<< HEAD
+        $uris = [];
         foreach($request->hrefs as $href) {
 
-            $uri = $this->server->calculateUri($href);
-            list($propertyList[]) = $this->server->getPropertiesForPath($uri,$request->properties);
-=======
-        $uris = [];
-        foreach($hrefElems as $elem) {
-
-            $uris[] = $this->server->calculateUri($elem->nodeValue);
->>>>>>> 717b6cda
+            $uris[] = $this->server->calculateUri($href);
 
         }
 
         $propertyList = array_values(
-            $this->server->getPropertiesForMultiplePaths($uris, $properties)
+            $this->server->getPropertiesForMultiplePaths($uris, $request->properties)
         );
 
         $prefer = $this->server->getHTTPPRefer();
