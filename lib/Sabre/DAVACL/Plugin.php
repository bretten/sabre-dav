--- conflicted
+++ resolved
@@ -1229,11 +1229,7 @@
                 $node[200][$propertyName] = new DAV\Property\ResponseList($childProps);
 
             }
-<<<<<<< HEAD
-            $result[] = new DAV\Property\Response($path, $node);
-=======
-            $result[] = new Sabre_DAV_Property_Response($node['href'], $node);
->>>>>>> e8594114
+            $result[] = new DAV\Property\Response($node['href'], $node);
 
         }
 
