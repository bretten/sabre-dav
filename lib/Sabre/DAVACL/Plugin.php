--- conflicted
+++ resolved
@@ -601,11 +601,7 @@
         foreach($uris as $uri) {
 
             $principalCollection = $this->server->tree->getNodeForPath($uri);
-<<<<<<< HEAD
-            if (!$principalCollection instanceof AbstractPrincipalCollection) {
-=======
-            if (!$principalCollection instanceof Sabre_DAVACL_IPrincipalCollection) {
->>>>>>> c0857259
+            if (!$principalCollection instanceof IPrincipalCollection) {
                 // Not a principal collection, we're simply going to ignore
                 // this.
                 continue;
@@ -920,12 +916,12 @@
         }
 
         /* Adding ACL properties */
-        if ($node instanceof Sabre_DAVACL_IACL) {
+        if ($node instanceof IACL) {
 
             if (false !== ($index = array_search('{DAV:}owner', $requestedProperties))) {
 
                 unset($requestedProperties[$index]);
-                $returnedProperties[200]['{DAV:}owner'] = new Sabre_DAV_Property_Href($node->getOwner() . '/');
+                $returnedProperties[200]['{DAV:}owner'] = new DAV\Property\Href($node->getOwner() . '/');
 
             }
 
