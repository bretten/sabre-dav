--- conflicted
+++ resolved
@@ -5,13 +5,7 @@
 /**
  * This class contains the Sabre\HTTP version constants.
  *
-<<<<<<< HEAD
- * @copyright Copyright (C) 2007-2012 Rooftop Solutions. All rights reserved.
-=======
- * @package Sabre
- * @subpackage HTTP
  * @copyright Copyright (C) 2007-2013 Rooftop Solutions. All rights reserved.
->>>>>>> 9f5c1f99
  * @author Evert Pot (http://www.rooftopsolutions.nl/)
  * @license http://code.google.com/p/sabredav/wiki/License Modified BSD License
  */
