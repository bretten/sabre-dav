--- conflicted
+++ resolved
@@ -6,15 +6,9 @@
  * This class has the common functionality for BasicAuth and DigestAuth
  *
  * @package Sabre
-<<<<<<< HEAD
  * @subpackage HTTP
- * @copyright Copyright (C) 2007-2011 Rooftop Solutions. All rights reserved.
- * @author Evert Pot (http://www.rooftopsolutions.nl/)
-=======
- * @subpackage HTTP 
  * @copyright Copyright (C) 2007-2012 Rooftop Solutions. All rights reserved.
  * @author Evert Pot (http://www.rooftopsolutions.nl/) 
->>>>>>> b014dd92
  * @license http://code.google.com/p/sabredav/wiki/License Modified BSD License
  */
 abstract class Sabre_HTTP_AbstractAuth {
